--- conflicted
+++ resolved
@@ -10,11 +10,7 @@
 ## Requirements
 - JDK 17 or later
 - Maven 3.9+
-<<<<<<< HEAD
-- Set an environment variable `NASA_API_KEY` for the NeoWs feed **or** edit `src/main/resources/nasa-api.properties`. The repository ships with a ready-to-use key for quick testing.
-=======
 - (Optional) Set an environment variable `NASA_API_KEY` for the NeoWs feed. If not set, the app falls back to the limited `DEMO_KEY`.
->>>>>>> 5b7e3cfa
 
 ## Build & Run
 ```bash
