// Global variables
let approachesChart = null;
let energyChart = null;
let map = null;
let fireballMarkers = [];
let approachMarkers = [];
let naturalEventMarkers = [];
let isLoadingOverview = false;

// Tab-specific maps
let closeApproachesMap = null;
let fireballsMap = null;
let nearEarthMap = null;

// Prediction tab variables
let selectedAsteroid = null;
let isSimulating = false;
let customSettingsExpanded = false;
let predictionMap = null;
let predictionGlobe = null;
let parametersManuallyAdjusted = false; // Track if user manually adjusted parameters

// Initialize the application
document.addEventListener('DOMContentLoaded', function() {
    initializeApp();
    setupEventListeners();
    setDefaultDates();
    loadEventCategories();
    testAPI();
    loadOverviewData();
    setupCustomSettingsListener();
    
    // Validate updated physics formulas
    validatePhysicsFormulas();
});

function initializeApp() {
    // Initialize tab maps when needed
    initializeTabMaps();
}

function initializeTabMaps() {
    // Initialize maps for each tab
    initializeCloseApproachesMap();
    initializeFireballsMap();
    initializeNearEarthMap();
}

function initializeCloseApproachesMap() {
    const mapContainer = document.getElementById('close-approaches-map');
    if (!mapContainer || closeApproachesMap) return;
    
    try {
        closeApproachesMap = L.map('close-approaches-map', {
            center: [20, 0],
            zoom: 2,
            zoomControl: true,
            attributionControl: true
        });
        
        L.tileLayer('https://{s}.tile.openstreetmap.org/{z}/{x}/{y}.png', {
            attribution: '© OpenStreetMap contributors',
            maxZoom: 19
        }).addTo(closeApproachesMap);
        
        console.log('Close approaches map initialized');
    } catch (error) {
        console.error('Failed to initialize close approaches map:', error);
    }
}

function initializeFireballsMap() {
    const mapContainer = document.getElementById('fireballs-map');
    if (!mapContainer || fireballsMap) return;
    
    try {
        fireballsMap = L.map('fireballs-map', {
            center: [20, 0],
            zoom: 2,
            zoomControl: true,
            attributionControl: true
        });
        
        L.tileLayer('https://{s}.tile.openstreetmap.org/{z}/{x}/{y}.png', {
            attribution: '© OpenStreetMap contributors',
            maxZoom: 19
        }).addTo(fireballsMap);
        
        console.log('Fireballs map initialized');
    } catch (error) {
        console.error('Failed to initialize fireballs map:', error);
    }
}

function initializeNearEarthMap() {
    const mapContainer = document.getElementById('near-earth-map');
    if (!mapContainer || nearEarthMap) return;
    
    try {
        nearEarthMap = L.map('near-earth-map', {
            center: [20, 0],
            zoom: 2,
            zoomControl: true,
            attributionControl: true
        });
        
        L.tileLayer('https://{s}.tile.openstreetmap.org/{z}/{x}/{y}.png', {
            attribution: '© OpenStreetMap contributors',
            maxZoom: 19
        }).addTo(nearEarthMap);
        
        console.log('Near Earth map initialized');
    } catch (error) {
        console.error('Failed to initialize near Earth map:', error);
    }
}


function addHideLoadingButtonToTabs() {
    // Add Hide Loading button to each tab that has controls
    const tabsWithControls = [
        'close-approaches',
        'fireballs', 
        'near-earth',
        'natural-events',
        'prediction'
    ];
    
    tabsWithControls.forEach(tabId => {
        const tabElement = document.getElementById(tabId);
        if (tabElement) {
            const controlsDiv = tabElement.querySelector('.controls');
            if (controlsDiv) {
                // Check if button already exists
                if (!controlsDiv.querySelector('.hide-loading-btn')) {
                    const hideLoadingButton = document.createElement('button');
                    hideLoadingButton.className = 'btn-secondary hide-loading-btn';
                    hideLoadingButton.innerHTML = '<i class="fas fa-stop"></i> Hide Loading (if any error occurs)';
                    hideLoadingButton.style.marginLeft = '10px';
                    hideLoadingButton.addEventListener('click', () => {
                        console.log('Manually hiding loading indicator');
                        hideLoading();
                        isLoadingOverview = false;
                    });
                    controlsDiv.appendChild(hideLoadingButton);
                }
            }
        }
    });
}

function setupEventListeners() {
    // Tab navigation
    document.querySelectorAll('.nav-tab').forEach(tab => {
        tab.addEventListener('click', function() {
            const targetTab = this.getAttribute('data-tab');
            switchTab(targetTab);
        });
    });

    // Data fetching buttons
    document.getElementById('fetch-approaches')?.addEventListener('click', fetchCloseApproaches);
    document.getElementById('fetch-fireballs')?.addEventListener('click', fetchFireballs);
    document.getElementById('fetch-neos')?.addEventListener('click', fetchNearEarthObjects);
    document.getElementById('fetch-natural-events')?.addEventListener('click', fetchNaturalEvents);

    // Add loading debug button to each tab for troubleshooting
    addHideLoadingButtonToTabs();
    
    // API key reset button
    document.getElementById('reset-api-key')?.addEventListener('click', resetApiKey);
    
    // Prediction tab event listeners
    setupPredictionEventListeners();
}

function setDefaultDates() {
    const today = new Date();
    const oneMonthAgo = new Date(today.getTime() - 30 * 24 * 60 * 60 * 1000);
    const oneMonthFromNow = new Date(today.getTime() + 30 * 24 * 60 * 60 * 1000);
    const twoDaysAgo = new Date(today.getTime() - 2 * 24 * 60 * 60 * 1000);
    const twoDaysFromNow = new Date(today.getTime() + 2 * 24 * 60 * 60 * 1000);
    const oneYearAgo = new Date(today.getTime() - 365 * 24 * 60 * 60 * 1000);

    // Set default dates for inputs
    const dateMinInput = document.getElementById('date-min');
    const dateMaxInput = document.getElementById('date-max');
    const fireballSinceInput = document.getElementById('fireball-since');
    const neoStartInput = document.getElementById('neo-start');
    const neoEndInput = document.getElementById('neo-end');

    if (dateMinInput) dateMinInput.value = formatDate(oneMonthAgo);
    if (dateMaxInput) dateMaxInput.value = formatDate(oneMonthFromNow);
    if (fireballSinceInput) fireballSinceInput.value = formatDate(oneYearAgo);
    if (neoStartInput) neoStartInput.value = formatDate(twoDaysAgo);
    if (neoEndInput) neoEndInput.value = formatDate(twoDaysFromNow);
}

function formatDate(date) {
    return date.toISOString().split('T')[0];
}

async function loadEventCategories() {
    try {
        const response = await fetch('/api/event-categories');
        if (response.ok) {
            const categories = await response.json();
            const select = document.getElementById('event-category');
            if (select) {
                // Clear existing options except the first one
                select.innerHTML = '<option value="">All Categories</option>';
                
                categories.forEach(category => {
                    const option = document.createElement('option');
                    option.value = category.id;
                    option.textContent = category.title;
                    select.appendChild(option);
                });
            }
        }
    } catch (error) {
        console.warn('Failed to load event categories:', error);
    }
}

async function testAPI() {
    try {
        const response = await fetch('/api/test');
        if (response.ok) {
            const data = await response.json();
            console.log('API Test successful:', data);
            
            // If API is working, use the demo data from the test endpoint
            if (data.demo_approaches && data.demo_fireballs && data.demo_neos) {
                console.log('Using test endpoint demo data');
                updateOverviewStats(data.demo_approaches, data.demo_fireballs, data.demo_neos);
                updateDataSummary(data.demo_approaches, data.demo_fireballs, data.demo_neos);
                
                // Display API key status if available
                if (data.api_key_status) {
                    console.log('API Key Status:', data.api_key_status);
                    updateApiKeyStatus(data.api_key_status);
                }
            }
        } else {
            console.warn('API Test failed:', response.status);
        }
    } catch (error) {
        console.warn('API Test error:', error);
    }
}

function switchTab(tabName) {
    // Hide all tab contents
    document.querySelectorAll('.tab-content').forEach(tab => {
        tab.classList.remove('active');
    });

    // Remove active class from all nav tabs
    document.querySelectorAll('.nav-tab').forEach(tab => {
        tab.classList.remove('active');
    });

    // Show selected tab content
    document.getElementById(tabName).classList.add('active');

    // Add active class to selected nav tab
    document.querySelector(`[data-tab="${tabName}"]`).classList.add('active');

    // Load data for specific tabs
    if (tabName === 'overview') {
        // Only load if not already loading
        if (!isLoadingOverview) {
            loadOverviewData();
        }
    } else if (tabName === 'close-approaches') {
        // Initialize map if not already done
        setTimeout(() => {
            initializeCloseApproachesMap();
            if (closeApproachesMap) {
                closeApproachesMap.invalidateSize();
            }
        }, 100);
    } else if (tabName === 'fireballs') {
        // Initialize map if not already done
        setTimeout(() => {
            initializeFireballsMap();
            if (fireballsMap) {
                fireballsMap.invalidateSize();
            }
        }, 100);
    } else if (tabName === 'near-earth') {
        // Initialize map if not already done
        setTimeout(() => {
            initializeNearEarthMap();
            if (nearEarthMap) {
                nearEarthMap.invalidateSize();
            }
        }, 100);
    }
}

function showLoading() {
    console.log('Showing loading indicator');
    document.getElementById('loading').classList.add('show');
}

function hideLoading() {
    console.log('Hiding loading indicator');
    document.getElementById('loading').classList.remove('show');
}

// API calls to Java backend
async function fetchCloseApproaches() {
    showLoading();
    try {
        const dateMin = document.getElementById('date-min').value;
        const dateMax = document.getElementById('date-max').value;
        const distMax = document.getElementById('distance-max').value;
        const limit = document.getElementById('limit').value;

        const response = await fetch(`/api/close-approaches?dateMin=${dateMin}&dateMax=${dateMax}&distMax=${distMax}&limit=${limit}`);
        const data = await response.json();
        
        displayApproachesTable(data);
        updateApproachesCount(data.length);
        updateCloseApproachesMap(data);
    } catch (error) {
        console.error('Error fetching close approaches:', error);
        alert('Error fetching close approaches data');
    } finally {
        hideLoading();
    }
}

async function fetchFireballs() {
    showLoading();
    try {
        const sinceDate = document.getElementById('fireball-since').value;
        const limit = document.getElementById('fireball-limit').value;

        const response = await fetch(`/api/fireballs?sinceDate=${sinceDate}&limit=${limit}`);
        const data = await response.json();
        
        displayFireballsTable(data);
        updateFireballsCount(data.length);
        updateFireballsMap(data);
    } catch (error) {
        console.error('Error fetching fireballs:', error);
        alert('Error fetching fireballs data');
    } finally {
        hideLoading();
    }
}

async function fetchNearEarthObjects() {
    showLoading();
    try {
        const startDate = document.getElementById('neo-start').value;
        const endDate = document.getElementById('neo-end').value;

        const response = await fetch(`/api/neo-feed?startDate=${startDate}&endDate=${endDate}`);
        const data = await response.json();
        
        displayNeosTable(data);
        updateHazardousCount(data.filter(item => item.hazardous === 'yes').length);
        updateNearEarthMap(data);
    } catch (error) {
        console.error('Error fetching NEOs:', error);
        alert('Error fetching near earth objects data');
    } finally {
        hideLoading();
    }
}

async function fetchNaturalEvents() {
    showLoading();
    try {
        const days = document.getElementById('event-days').value;
        const limit = document.getElementById('event-limit').value;
        const status = document.getElementById('event-status').value;
        const category = document.getElementById('event-category').value;

        let url = `/api/natural-events?days=${days}&limit=${limit}&status=${status}`;
        if (category) {
            url += `&category=${category}`;
        }

        const response = await fetch(url);
        const data = await response.json();
        
        displayNaturalEventsTable(data);
    } catch (error) {
        console.error('Error fetching natural events:', error);
        alert('Error fetching natural events data');
    } finally {
        hideLoading();
    }
}

async function loadOverviewData() {
    // Prevent multiple simultaneous calls
    if (isLoadingOverview) {
        console.log('Overview data already loading, skipping...');
        return;
    }
    
    isLoadingOverview = true;
    showLoading();
    
    // Safety timeout to ensure loading is hidden
    const loadingTimeout = setTimeout(() => {
        console.warn('Loading timeout reached, hiding loading indicator');
        hideLoading();
        isLoadingOverview = false;
    }, 30000); // 30 second timeout
    
    // Show initial loading state
    updateOverviewStats([], [], []);
    
    try {
        // Load data sequentially to avoid overwhelming the server
        const today = new Date();
        const oneMonthAgo = new Date(today.getTime() - 30 * 24 * 60 * 60 * 1000);
        const oneMonthFromNow = new Date(today.getTime() + 30 * 24 * 60 * 60 * 1000);
        const oneYearAgo = new Date(today.getTime() - 365 * 24 * 60 * 60 * 1000);
        const twoDaysAgo = new Date(today.getTime() - 2 * 24 * 60 * 60 * 1000);
        const twoDaysFromNow = new Date(today.getTime() + 2 * 24 * 60 * 60 * 1000);

        // Load approaches data first
        let approaches = [];
        try {
            const response = await fetch(`/api/close-approaches?dateMin=${formatDate(oneMonthAgo)}&dateMax=${formatDate(oneMonthFromNow)}&distMax=0.05&limit=20`);
            if (response.ok) {
                approaches = await response.json();
                console.log('Loaded approaches:', approaches.length);
            } else {
                console.warn('Approaches API returned:', response.status);
            }
        } catch (e) {
            console.warn('Failed to load approaches data:', e);
        }

        // Update stats with approaches data
        updateOverviewStats(approaches, [], []);
        
        // Load fireballs data
        let fireballs = [];
        try {
            const response = await fetch(`/api/fireballs?sinceDate=${formatDate(oneYearAgo)}&limit=20`);
            if (response.ok) {
                fireballs = await response.json();
                console.log('Loaded fireballs:', fireballs.length);
            } else {
                console.warn('Fireballs API returned:', response.status);
            }
        } catch (e) {
            console.warn('Failed to load fireballs data:', e);
        }

        // Update stats with fireballs data
        updateOverviewStats(approaches, fireballs, []);
        
        // Load NEOs data
        let neos = [];
        try {
            const response = await fetch(`/api/neo-feed?startDate=${formatDate(twoDaysAgo)}&endDate=${formatDate(twoDaysFromNow)}`);
            if (response.ok) {
                neos = await response.json();
                console.log('Loaded NEOs:', neos.length);
            } else {
                console.warn('NEOs API returned:', response.status);
            }
        } catch (e) {
            console.warn('Failed to load NEOs data:', e);
        }

        // Final update with all data
        updateOverviewStats(approaches, fireballs, neos);
        updateDataSummary(approaches, fireballs, neos);
        
        // If no data was loaded, show demo data
        if (approaches.length === 0 && fireballs.length === 0 && neos.length === 0) {
            console.log('No data loaded from APIs, showing demo data');
            showDemoData();
        } else {
            console.log('Data loaded successfully:', {
                approaches: approaches.length,
                fireballs: fireballs.length,
                neos: neos.length
            });
        }
        
        // Force a final update to ensure stats are displayed
        setTimeout(() => {
            const approachesCount = approaches.length;
            const fireballsCount = fireballs.length;
            const hazardousCount = neos.filter(item => item.hazardous === 'yes').length;
            
            // Force update if still showing zeros
            if (document.getElementById('close-approaches-count').textContent === '0' && approachesCount > 0) {
                document.getElementById('close-approaches-count').textContent = approachesCount;
            }
            if (document.getElementById('fireballs-count').textContent === '0' && fireballsCount > 0) {
                document.getElementById('fireballs-count').textContent = fireballsCount;
            }
            if (document.getElementById('hazardous-count').textContent === '0' && hazardousCount > 0) {
                document.getElementById('hazardous-count').textContent = hazardousCount;
            }
        }, 1000);
        
    } catch (error) {
        console.error('Error loading overview data:', error);
        // Show demo data if API is not available
        showDemoData();
    } finally {
        clearTimeout(loadingTimeout);
        hideLoading();
        isLoadingOverview = false;
    }
}

function showDemoData() {
    // Demo data for when API is not available
    const demoApproaches = [
        { object: '2024 AB1', cd: '2024-01-15', dist: '0.02', v_rel: '15.5', h: '20.1' },
        { object: '2024 CD2', cd: '2024-01-16', dist: '0.03', v_rel: '12.3', h: '18.5' },
        { object: '2024 EF3', cd: '2024-01-17', dist: '0.04', v_rel: '18.7', h: '22.1' }
    ];
    
    const demoFireballs = [
        { date: '2024-01-10', lat: '40.7128', lon: '-74.0060', energy: '1.2e12', vel: '15.2', alt: '45.3' },
        { date: '2024-01-11', lat: '34.0522', lon: '-118.2437', energy: '8.5e11', vel: '12.8', alt: '38.7' },
        { date: '2024-01-12', lat: '41.8781', lon: '-87.6298', energy: '2.1e12', vel: '16.4', alt: '42.1' }
    ];
    
    const demoNeos = [
        { date: '2024-01-15', name: '2024 AB1', hazardous: 'yes', min: '0.1', max: '0.3' },
        { date: '2024-01-16', name: '2024 CD2', hazardous: 'no', min: '0.05', max: '0.15' },
        { date: '2024-01-17', name: '2024 EF3', hazardous: 'yes', min: '0.2', max: '0.4' }
    ];
    
    updateOverviewStats(demoApproaches, demoFireballs, demoNeos);
    updateDataSummary(demoApproaches, demoFireballs, demoNeos);
}

// Display functions
function displayApproachesTable(data) {
    const tbody = document.querySelector('#approaches-table tbody');
    tbody.innerHTML = '';

    data.forEach(item => {
        const row = document.createElement('tr');
        row.innerHTML = `
            <td>${item.object || item.fullname || item.des || 'N/A'}</td>
            <td>${item.cd || 'N/A'}</td>
            <td>${item.dist || 'N/A'}</td>
            <td>${item.v_rel || 'N/A'}</td>
            <td>${item.h || 'N/A'}</td>
        `;
        tbody.appendChild(row);
    });
}

function displayFireballsTable(data) {
    const tbody = document.querySelector('#fireballs-table tbody');
    tbody.innerHTML = '';

    data.forEach(item => {
        const row = document.createElement('tr');
        row.innerHTML = `
            <td>${item.date || 'N/A'}</td>
            <td>${item.lat || 'N/A'}</td>
            <td>${item.lon || 'N/A'}</td>
            <td>${item.energy || 'N/A'}</td>
            <td>${item.vel || 'N/A'}</td>
            <td>${item.alt || 'N/A'}</td>
        `;
        tbody.appendChild(row);
    });
}

function displayNeosTable(data) {
    const tbody = document.querySelector('#neos-table tbody');
    tbody.innerHTML = '';

    data.forEach(item => {
        const row = document.createElement('tr');
        row.innerHTML = `
            <td>${item.date || 'N/A'}</td>
            <td>${item.name || 'N/A'}</td>
            <td>${item.hazardous || 'N/A'}</td>
            <td>${item.min || 'N/A'}</td>
            <td>${item.max || 'N/A'}</td>
        `;
        tbody.appendChild(row);
    });
}

function displayNaturalEventsTable(data) {
    const tbody = document.querySelector('#natural-events-table tbody');
    tbody.innerHTML = '';

    data.forEach(item => {
        const row = document.createElement('tr');
        const categories = Array.isArray(item.categories) ? item.categories.join(', ') : item.categories || 'N/A';
        const location = item.latitude && item.longitude ? 
            `${item.latitude.toFixed(2)}, ${item.longitude.toFixed(2)}` : 'N/A';
        const gibsLayers = Array.isArray(item.gibsLayers) ? item.gibsLayers.join(', ') : item.gibsLayers || 'N/A';
        
        row.innerHTML = `
            <td>${item.title || 'N/A'}</td>
            <td>${categories}</td>
            <td>${item.status || 'N/A'}</td>
            <td>${location}</td>
            <td>${item.date || 'N/A'}</td>
            <td>${gibsLayers}</td>
        `;
        tbody.appendChild(row);
    });
}

// Stats update functions
function updateOverviewStats(approaches, fireballs, neos) {
    const approachesCount = approaches.length;
    const fireballsCount = fireballs.length;
    const hazardousCount = neos.filter(item => item.hazardous === 'yes').length;
    
    console.log('Updating stats:', {
        approaches: approachesCount,
        fireballs: fireballsCount,
        hazardous: hazardousCount
    });
    
    // Format counts to show "20+" when at limit, exact number otherwise
    const approachesDisplay = approachesCount >= 20 ? '20+' : approachesCount.toString();
    const fireballsDisplay = fireballsCount >= 20 ? '20+' : fireballsCount.toString();
    const hazardousDisplay = hazardousCount.toString(); // NEOs don't have a limit
    
    // Update counts with animation
    animateCount('close-approaches-count', approachesDisplay);
    animateCount('fireballs-count', fireballsDisplay);
    animateCount('hazardous-count', hazardousDisplay);
    
    // Also set directly to ensure immediate update
    document.getElementById('close-approaches-count').textContent = approachesDisplay;
    document.getElementById('fireballs-count').textContent = fireballsDisplay;
    document.getElementById('hazardous-count').textContent = hazardousDisplay;
    
    // Update last updated time
    document.getElementById('last-updated').textContent = new Date().toLocaleTimeString();
    
    // Add additional context to stats
    updateStatsContext(approaches, fireballs, neos);
}

function animateCount(elementId, targetValue) {
    const element = document.getElementById(elementId);
    if (!element) {
        console.warn('Element not found:', elementId);
        return;
    }
    
    // Handle string values like "20+" - set immediately without animation
    if (typeof targetValue === 'string') {
        element.textContent = targetValue;
        return;
    }
    
    const currentValue = parseInt(element.textContent) || 0;
    console.log(`Animating ${elementId}: ${currentValue} -> ${targetValue}`);
    
    // If target is 0, set immediately
    if (targetValue === 0) {
        element.textContent = '0';
        return;
    }
    
    const increment = (targetValue - currentValue) / 10;
    let current = currentValue;
    
    const timer = setInterval(() => {
        current += increment;
        if ((increment > 0 && current >= targetValue) || (increment < 0 && current <= targetValue)) {
            current = targetValue;
            clearInterval(timer);
        }
        element.textContent = Math.round(current);
    }, 50);
}

function updateStatsContext(approaches, fireballs, neos) {
    // Add context information to the stats cards
    const approachesCard = document.querySelector('#close-approaches-count').closest('.stat-card');
    const fireballsCard = document.querySelector('#fireballs-count').closest('.stat-card');
    const hazardousCard = document.querySelector('#hazardous-count').closest('.stat-card');
    
    // Update approaches context
    if (approaches.length > 0) {
        const avgDistance = approaches.reduce((sum, item) => sum + parseFloat(item.dist || 0), 0) / approaches.length;
        const context = approachesCard.querySelector('.stat-context') || document.createElement('div');
        context.className = 'stat-context';
        context.innerHTML = `Avg Distance: ${avgDistance.toFixed(3)} AU`;
        if (!approachesCard.querySelector('.stat-context')) {
            approachesCard.appendChild(context);
        }
    }
    
    // Update fireballs context
    if (fireballs.length > 0) {
        const totalEnergy = fireballs.reduce((sum, item) => sum + parseFloat(item.energy || 0), 0);
        const context = fireballsCard.querySelector('.stat-context') || document.createElement('div');
        context.className = 'stat-context';
        context.innerHTML = `Total Energy: ${(totalEnergy / 1e12).toFixed(2)} TJ`;
        if (!fireballsCard.querySelector('.stat-context')) {
            fireballsCard.appendChild(context);
        }
    }
    
    // Update hazardous context
    if (neos.length > 0) {
        const hazardousPercentage = (neos.filter(item => item.hazardous === 'yes').length / neos.length * 100).toFixed(1);
        const context = hazardousCard.querySelector('.stat-context') || document.createElement('div');
        context.className = 'stat-context';
        context.innerHTML = `${hazardousPercentage}% of tracked NEOs`;
        if (!hazardousCard.querySelector('.stat-context')) {
            hazardousCard.appendChild(context);
        }
    }
}

function updateDataSummary(approaches, fireballs, neos) {
    const summaryElement = document.getElementById('data-summary');
    if (!summaryElement) return;
    
    let summary = '';
    
    // Approaches summary
    if (approaches.length > 0) {
        const avgDistance = approaches.reduce((sum, item) => sum + parseFloat(item.dist || 0), 0) / approaches.length;
        const minDistance = Math.min(...approaches.map(item => parseFloat(item.dist || Infinity)));
        const maxVelocity = Math.max(...approaches.map(item => parseFloat(item.v_rel || 0)));
        const approachesDisplay = approaches.length >= 20 ? '20+' : approaches.length.toString();
        
        summary += `<p><strong>Close Approaches:</strong> ${approachesDisplay} objects tracked with average distance of ${avgDistance.toFixed(3)} AU. Closest approach: ${minDistance.toFixed(3)} AU. Fastest velocity: ${maxVelocity.toFixed(1)} km/s.</p>`;
    } else {
        summary += `<p><strong>Close Approaches:</strong> No recent close approaches detected.</p>`;
    }
    
    // Fireballs summary
    if (fireballs.length > 0) {
        const totalEnergy = fireballs.reduce((sum, item) => sum + parseFloat(item.energy || 0), 0);
        const avgEnergy = totalEnergy / fireballs.length;
        const maxEnergy = Math.max(...fireballs.map(item => parseFloat(item.energy || 0)));
        const avgVelocity = fireballs.reduce((sum, item) => sum + parseFloat(item.vel || 0), 0) / fireballs.length;
        const fireballsDisplay = fireballs.length >= 20 ? '20+' : fireballs.length.toString();
        
        summary += `<p><strong>Fireball Events:</strong> ${fireballsDisplay} events recorded with total energy of ${(totalEnergy / 1e12).toFixed(2)} TJ. Average energy: ${(avgEnergy / 1e9).toFixed(1)} GJ. Most energetic event: ${(maxEnergy / 1e12).toFixed(2)} TJ. Average velocity: ${avgVelocity.toFixed(1)} km/s.</p>`;
    } else {
        summary += `<p><strong>Fireball Events:</strong> No recent fireball events recorded.</p>`;
    }
    
    // NEOs summary
    if (neos.length > 0) {
        const hazardousCount = neos.filter(item => item.hazardous === 'yes').length;
        const hazardousPercentage = (hazardousCount / neos.length * 100).toFixed(1);
        const avgMinDiam = neos.reduce((sum, item) => sum + parseFloat(item.min || 0), 0) / neos.length;
        const avgMaxDiam = neos.reduce((sum, item) => sum + parseFloat(item.max || 0), 0) / neos.length;
        
        summary += `<p><strong>Near Earth Objects:</strong> ${neos.length} objects tracked. ${hazardousCount} (${hazardousPercentage}%) are potentially hazardous. Average size: ${avgMinDiam.toFixed(2)} - ${avgMaxDiam.toFixed(2)} km diameter.</p>`;
    } else {
        summary += `<p><strong>Near Earth Objects:</strong> No NEOs data available for the selected time period.</p>`;
    }
    
    // Data source info
    summary += `<p><strong>Data Sources:</strong> NASA CNEOS Close Approach Data, Fireball API, and NeoWs Feed. Data updated in real-time from NASA's databases.</p>`;
    
    // Add limits information
    summary += `<p><strong>Data Limits:</strong> Close approaches and fireballs are limited to 20 items each for optimal performance. NEOs show all available data in the ±2 day range.</p>`;
    
    summaryElement.innerHTML = summary;
}

function updateApproachesCount(count) {
    document.getElementById('close-approaches-count').textContent = count;
}

function updateFireballsCount(count) {
    document.getElementById('fireballs-count').textContent = count;
}

function updateHazardousCount(count) {
    document.getElementById('hazardous-count').textContent = count;
}

// Chart functions removed as requested

// Map functions
async function showNaturalEventsOnMap() {
    clearMap();
    
    try {
        // Fetch natural events data
        const days = document.getElementById('event-days')?.value || '30';
        const limit = document.getElementById('event-limit')?.value || '50';
        const status = document.getElementById('event-status')?.value || 'all';
        
        const response = await fetch(`/api/natural-events?days=${days}&limit=${limit}&status=${status}`);
        if (response.ok) {
            const events = await response.json();
            
            // Add markers for each natural event
            events.forEach(event => {
                if (event.latitude && event.longitude) {
                    const lat = parseFloat(event.latitude);
                    const lon = parseFloat(event.longitude);
                    
                    if (!isNaN(lat) && !isNaN(lon)) {
                        // Choose icon based on category
                        let iconColor = '#4facfe'; // Default blue
                        let iconSymbol = '🌍';
                        
                        if (event.categories && Array.isArray(event.categories)) {
                            const category = event.categories[0].toLowerCase();
                            if (category.includes('fire') || category.includes('wildfire')) {
                                iconColor = '#ff6b6b';
                                iconSymbol = '🔥';
                            } else if (category.includes('storm') || category.includes('hurricane')) {
                                iconColor = '#4facfe';
                                iconSymbol = '⛈️';
                            } else if (category.includes('volcano')) {
                                iconColor = '#ff8c42';
                                iconSymbol = '🌋';
                            } else if (category.includes('earthquake')) {
                                iconColor = '#8b4513';
                                iconSymbol = '🌍';
                            }
                        }
                        
                        const marker = L.marker([lat, lon], {
                            icon: L.divIcon({
                                className: 'natural-event-marker',
                                html: `<div style="background-color: ${iconColor}; border-radius: 50%; width: 14px; height: 14px; border: 2px solid white; display: flex; align-items: center; justify-content: center; font-size: 8px;">${iconSymbol}</div>`,
                                iconSize: [14, 14]
                            })
                        });
                        
                        const popupContent = `
                            <div style="font-family: Arial, sans-serif;">
                                <h4 style="margin: 0 0 8px 0; color: ${iconColor};">${iconSymbol} ${event.title || 'Natural Event'}</h4>
                                <p style="margin: 4px 0;"><strong>Category:</strong> ${Array.isArray(event.categories) ? event.categories.join(', ') : event.categories || 'Unknown'}</p>
                                <p style="margin: 4px 0;"><strong>Status:</strong> ${event.status || 'Unknown'}</p>
                                <p style="margin: 4px 0;"><strong>Date:</strong> ${event.date || 'Unknown'}</p>
                                <p style="margin: 4px 0;"><strong>Location:</strong> ${lat.toFixed(2)}, ${lon.toFixed(2)}</p>
                                ${event.description ? `<p style="margin: 4px 0;"><strong>Description:</strong> ${event.description}</p>` : ''}
                                ${event.gibsLayers && event.gibsLayers.length > 0 ? `<p style="margin: 4px 0;"><strong>GIBS Layers:</strong> ${Array.isArray(event.gibsLayers) ? event.gibsLayers.join(', ') : event.gibsLayers}</p>` : ''}
                                ${event.link ? `<p style="margin: 4px 0;"><a href="${event.link}" target="_blank" style="color: ${iconColor};">More Info</a></p>` : ''}
                            </div>
                        `;
                        
                        marker.bindPopup(popupContent);
                        marker.addTo(map);
                        naturalEventMarkers.push(marker);
                    }
                }
            });
            
            // Fit map to show all markers
            if (naturalEventMarkers.length > 0) {
                const group = new L.featureGroup(naturalEventMarkers);
                map.fitBounds(group.getBounds().pad(0.1));
            }
        }
    } catch (error) {
        console.error('Error loading natural events for map:', error);
    }
}

async function showFireballsOnMap() {
    clearMap();
    
    try {
        // Fetch fireballs data
        const sinceDate = document.getElementById('fireball-since')?.value || '2019-01-01';
        const limit = document.getElementById('fireball-limit')?.value || '15';
        
        const response = await fetch(`/api/fireballs?sinceDate=${sinceDate}&limit=${limit}`);
        if (response.ok) {
            const fireballs = await response.json();
            
            // Add markers for each fireball
            fireballs.forEach(fireball => {
                if (fireball.lat && fireball.lon) {
                    const lat = parseFloat(fireball.lat);
                    const lon = parseFloat(fireball.lon);
                    
                    if (!isNaN(lat) && !isNaN(lon)) {
                        const marker = L.marker([lat, lon], {
                            icon: L.divIcon({
                                className: 'fireball-marker',
                                html: '<div style="background-color: #ff6b6b; border-radius: 50%; width: 12px; height: 12px; border: 2px solid white;"></div>',
                                iconSize: [12, 12]
                            })
                        });
                        
                        const popupContent = `
                            <div style="font-family: Arial, sans-serif;">
                                <h4 style="margin: 0 0 8px 0; color: #ff6b6b;">🔥 Fireball Event</h4>
                                <p style="margin: 4px 0;"><strong>Date:</strong> ${fireball.date || 'Unknown'}</p>
                                <p style="margin: 4px 0;"><strong>Energy:</strong> ${fireball.energy || 'Unknown'} J</p>
                                <p style="margin: 4px 0;"><strong>Velocity:</strong> ${fireball.vel || 'Unknown'} km/s</p>
                                <p style="margin: 4px 0;"><strong>Altitude:</strong> ${fireball.alt || 'Unknown'} km</p>
                            </div>
                        `;
                        
                        marker.bindPopup(popupContent);
                        marker.addTo(map);
                        fireballMarkers.push(marker);
                    }
                }
            });
            
            // Fit map to show all markers
            if (fireballMarkers.length > 0) {
                const group = new L.featureGroup(fireballMarkers);
                map.fitBounds(group.getBounds().pad(0.1));
            }
        }
    } catch (error) {
        console.error('Error loading fireballs for map:', error);
    }
}

async function showApproachesOnMap() {
    clearMap();
    
    try {
        // Fetch approaches data
        const today = new Date();
        const oneMonthAgo = new Date(today.getTime() - 30 * 24 * 60 * 60 * 1000);
        const oneMonthFromNow = new Date(today.getTime() + 30 * 24 * 60 * 60 * 1000);
        
        const response = await fetch(`/api/close-approaches?dateMin=${formatDate(oneMonthAgo)}&dateMax=${formatDate(oneMonthFromNow)}&distMax=0.05&limit=20`);
        if (response.ok) {
            const approaches = await response.json();
            
            // Add markers for each approach
            approaches.forEach(approach => {
                // For approaches, we'll show them as orbital markers
                // Since we don't have exact coordinates, we'll place them randomly around Earth
                const lat = (Math.random() - 0.5) * 180;
                const lon = (Math.random() - 0.5) * 360;
                
                const marker = L.marker([lat, lon], {
                    icon: L.divIcon({
                        className: 'approach-marker',
                        html: '<div style="background-color: #4facfe; border-radius: 50%; width: 10px; height: 10px; border: 2px solid white;"></div>',
                        iconSize: [10, 10]
                    })
                });
                
                const popupContent = `
                    <div style="font-family: Arial, sans-serif;">
                        <h4 style="margin: 0 0 8px 0; color: #4facfe;">🛰️ Close Approach</h4>
                        <p style="margin: 4px 0;"><strong>Object:</strong> ${approach.object || approach.fullname || approach.des || 'Unknown'}</p>
                        <p style="margin: 4px 0;"><strong>Date:</strong> ${approach.cd || 'Unknown'}</p>
                        <p style="margin: 4px 0;"><strong>Distance:</strong> ${approach.dist || 'Unknown'} AU</p>
                        <p style="margin: 4px 0;"><strong>Velocity:</strong> ${approach.v_rel || 'Unknown'} km/s</p>
                        <p style="margin: 4px 0;"><strong>Magnitude:</strong> ${approach.h || 'Unknown'}</p>
                    </div>
                `;
                
                marker.bindPopup(popupContent);
                marker.addTo(map);
                approachMarkers.push(marker);
            });
            
            // Fit map to show all markers
            if (approachMarkers.length > 0) {
                const group = new L.featureGroup(approachMarkers);
                map.fitBounds(group.getBounds().pad(0.1));
            }
        }
    } catch (error) {
        console.error('Error loading approaches for map:', error);
    }
}

function clearMap() {
    fireballMarkers.forEach(marker => map.removeLayer(marker));
    approachMarkers.forEach(marker => map.removeLayer(marker));
    naturalEventMarkers.forEach(marker => map.removeLayer(marker));
    fireballMarkers = [];
    approachMarkers = [];
    naturalEventMarkers = [];
}

function debugMap() {
    if (!map) {
        console.log('Map not initialized');
        return;
    }
    
    console.log('Map debug info:');
    console.log('- Map center:', map.getCenter());
    console.log('- Map zoom:', map.getZoom());
    console.log('- Map size:', map.getSize());
    console.log('- Map bounds:', map.getBounds());
    
    // Check if tiles are loading
    const tileLayers = map._layers;
    let tileLayerCount = 0;
    for (let key in tileLayers) {
        if (tileLayers[key] instanceof L.TileLayer) {
            tileLayerCount++;
            console.log('- Tile layer found:', key);
        }
    }
    
    console.log('- Number of tile layers:', tileLayerCount);
    
    // Force refresh
    map.invalidateSize();
    map.setView([20, 0], 2);
    
    // Try to reload tiles
    setTimeout(() => {
        map.eachLayer(layer => {
            if (layer instanceof L.TileLayer) {
                layer.redraw();
            }
        });
    }, 1000);
    
    alert('Map debug info logged to console. Check browser developer tools.');
}

// Tab-specific map update functions
function updateCloseApproachesMap(data) {
    if (!closeApproachesMap) return;
    
    // Clear existing markers
    closeApproachesMap.eachLayer(layer => {
        if (layer instanceof L.Marker) {
            closeApproachesMap.removeLayer(layer);
        }
    });
    
    // Add markers for each approach
    data.forEach(approach => {
        // For approaches, we'll show them as orbital markers
        // Since we don't have exact coordinates, we'll place them randomly around Earth
        const lat = (Math.random() - 0.5) * 180;
        const lon = (Math.random() - 0.5) * 360;
        
        const marker = L.marker([lat, lon], {
            icon: L.divIcon({
                className: 'approach-marker',
                html: '<div style="background-color: #4facfe; border-radius: 50%; width: 10px; height: 10px; border: 2px solid white;"></div>',
                iconSize: [10, 10]
            })
        });
        
        const popupContent = `
            <div style="font-family: Arial, sans-serif;">
                <h4 style="margin: 0 0 8px 0; color: #4facfe;">🛰️ Close Approach</h4>
                <p style="margin: 4px 0;"><strong>Object:</strong> ${approach.object || approach.fullname || approach.des || 'Unknown'}</p>
                <p style="margin: 4px 0;"><strong>Date:</strong> ${approach.cd || 'Unknown'}</p>
                <p style="margin: 4px 0;"><strong>Distance:</strong> ${approach.dist || 'Unknown'} AU</p>
                <p style="margin: 4px 0;"><strong>Velocity:</strong> ${approach.v_rel || 'Unknown'} km/s</p>
                <p style="margin: 4px 0;"><strong>Magnitude:</strong> ${approach.h || 'Unknown'}</p>
            </div>
        `;
        
        marker.bindPopup(popupContent);
        marker.addTo(closeApproachesMap);
    });
    
    // Fit map to show all markers if there are any
    if (data.length > 0) {
        const group = new L.featureGroup(closeApproachesMap._layers);
        if (group.getBounds().isValid()) {
            closeApproachesMap.fitBounds(group.getBounds().pad(0.1));
        }
    }
}

function updateFireballsMap(data) {
    if (!fireballsMap) return;
    
    // Clear existing markers
    fireballsMap.eachLayer(layer => {
        if (layer instanceof L.Marker) {
            fireballsMap.removeLayer(layer);
        }
    });
    
    // Add markers for each fireball
    data.forEach(fireball => {
        if (fireball.lat && fireball.lon) {
            const lat = parseFloat(fireball.lat);
            const lon = parseFloat(fireball.lon);
            
            if (!isNaN(lat) && !isNaN(lon)) {
                const marker = L.marker([lat, lon], {
                    icon: L.divIcon({
                        className: 'fireball-marker',
                        html: '<div style="background-color: #ff6b6b; border-radius: 50%; width: 12px; height: 12px; border: 2px solid white;"></div>',
                        iconSize: [12, 12]
                    })
                });
                
                const popupContent = `
                    <div style="font-family: Arial, sans-serif;">
                        <h4 style="margin: 0 0 8px 0; color: #ff6b6b;">🔥 Fireball Event</h4>
                        <p style="margin: 4px 0;"><strong>Date:</strong> ${fireball.date || 'Unknown'}</p>
                        <p style="margin: 4px 0;"><strong>Energy:</strong> ${fireball.energy || 'Unknown'} J</p>
                        <p style="margin: 4px 0;"><strong>Velocity:</strong> ${fireball.vel || 'Unknown'} km/s</p>
                        <p style="margin: 4px 0;"><strong>Altitude:</strong> ${fireball.alt || 'Unknown'} km</p>
                    </div>
                `;
                
                marker.bindPopup(popupContent);
                marker.addTo(fireballsMap);
            }
        }
    });
    
    // Fit map to show all markers if there are any
    if (data.length > 0) {
        const group = new L.featureGroup(fireballsMap._layers);
        if (group.getBounds().isValid()) {
            fireballsMap.fitBounds(group.getBounds().pad(0.1));
        }
    }
}

function updateNearEarthMap(data) {
    if (!nearEarthMap) return;
    
    // Clear existing markers
    nearEarthMap.eachLayer(layer => {
        if (layer instanceof L.Marker) {
            nearEarthMap.removeLayer(layer);
        }
    });
    
    // Add markers for each NEO (simplified - no exact coordinates available)
    data.forEach(neo => {
        // Place markers randomly around Earth
        const lat = (Math.random() - 0.5) * 180;
        const lon = (Math.random() - 0.5) * 360;
        
        const isHazardous = neo.hazardous === 'yes';
        const marker = L.marker([lat, lon], {
            icon: L.divIcon({
                className: 'neo-marker',
                html: `<div style="background-color: ${isHazardous ? '#ff6b6b' : '#4facfe'}; border-radius: 50%; width: 12px; height: 12px; border: 2px solid white;"></div>`,
                iconSize: [12, 12]
            })
        });
        
        const popupContent = `
            <div style="font-family: Arial, sans-serif;">
                <h4 style="margin: 0 0 8px 0; color: ${isHazardous ? '#ff6b6b' : '#4facfe'};">${isHazardous ? '⚠️' : '✅'} NEO</h4>
                <p style="margin: 4px 0;"><strong>Name:</strong> ${neo.name || 'Unknown'}</p>
                <p style="margin: 4px 0;"><strong>Date:</strong> ${neo.date || 'Unknown'}</p>
                <p style="margin: 4px 0;"><strong>Hazardous:</strong> ${neo.hazardous || 'Unknown'}</p>
                <p style="margin: 4px 0;"><strong>Size:</strong> ${neo.min || 'Unknown'} - ${neo.max || 'Unknown'} km</p>
            </div>
        `;
        
        marker.bindPopup(popupContent);
        marker.addTo(nearEarthMap);
    });
    
    // Fit map to show all markers if there are any
    if (data.length > 0) {
        const group = new L.featureGroup(nearEarthMap._layers);
        if (group.getBounds().isValid()) {
            nearEarthMap.fitBounds(group.getBounds().pad(0.1));
        }
    }
}


function updateApiKeyStatus(status) {
    const statusElement = document.getElementById('api-status');
    const statusText = document.getElementById('api-status-text');
    const resetButton = document.getElementById('reset-api-key');
    
    if (statusElement && statusText) {
        statusElement.style.display = 'block';
        
        if (status.using_backup) {
            const backupIndex = status.current_backup_index || 0;
            const totalBackups = status.backup_keys_available || 1;
            statusText.innerHTML = `<i class="fas fa-exclamation-triangle"></i> Using backup API key #${backupIndex + 1} of ${totalBackups} (rate limit reached)`;
            statusText.style.color = '#ff6b6b';
            if (resetButton) {
                resetButton.style.display = 'inline-block';
            }
        } else {
            statusText.innerHTML = '<i class="fas fa-check-circle"></i> Using primary API key';
            statusText.style.color = '#4facfe';
            if (resetButton) {
                resetButton.style.display = 'none';
            }
        }
    }
}

async function resetApiKey() {
    try {
        const response = await fetch('/api/reset-key');
        if (response.ok) {
            const data = await response.json();
            console.log('API key reset:', data);
            updateApiKeyStatus(data);
            alert('Reset to primary API key successfully');
        } else {
            alert('Failed to reset API key');
        }
    } catch (error) {
        console.error('Error resetting API key:', error);
        alert('Error resetting API key');
    }
}

// ===== CUSTOM SETTINGS LISTENER =====
function setupCustomSettingsListener() {
    // Listen for custom settings state changes
    window.addEventListener('customSettingsChanged', function(event) {
        customSettingsExpanded = event.detail.expanded;
        updateMapsSectionLayout();
    });
}

function updateMapsSectionLayout() {
    const mapsSection = document.querySelector('.maps-section');
    if (mapsSection) {
        if (customSettingsExpanded) {
            mapsSection.classList.remove('custom-collapsed');
            mapsSection.classList.add('custom-expanded');
        } else {
            mapsSection.classList.remove('custom-expanded');
            mapsSection.classList.add('custom-collapsed');
        }
    }
}

// ===== PREDICTION TAB FUNCTIONALITY =====

function setupPredictionEventListeners() {
    // Asteroid selection
    document.getElementById('asteroid-select')?.addEventListener('change', handleAsteroidSelect);
    
    // Parameter controls
    document.getElementById('diameter')?.addEventListener('input', updateDiameter);
    document.getElementById('density-type')?.addEventListener('change', updateDensity);
    document.getElementById('velocity')?.addEventListener('input', updateVelocity);
    document.getElementById('angle')?.addEventListener('input', updateAngle);
    document.getElementById('impact-lat')?.addEventListener('input', updateImpactLocation);
    document.getElementById('impact-lon')?.addEventListener('input', updateImpactLocation);
    document.getElementById('target-type')?.addEventListener('change', updateTargetType);
    
    // Simulation button
    document.getElementById('run-simulation')?.addEventListener('click', runSimulation);
    
    // Load asteroids on tab switch
    document.querySelector('[data-tab="prediction"]')?.addEventListener('click', () => {
        console.log('Prediction tab clicked, loading asteroids...');
        loadAsteroids();
        initializePredictionMap();
        initializePredictionGlobe();
        
        // Clear any existing analysis results
        const outcomeCards = document.getElementById('outcome-cards');
        if (outcomeCards) {
            outcomeCards.innerHTML = '<div class="no-results"><p>Please select asteroid parameters and run simulation to see impact analysis results</p></div>';
        }
        
        // Initialize choice reminder highlighting
        updateChoiceReminder();
    });
    
    // Also load asteroids immediately for debugging
    console.log('Loading asteroids on page load...');
    loadAsteroids();
    
    // Ensure asteroids are loaded after a short delay
    setTimeout(() => {
        if (loadedAsteroids.length === 0) {
            console.log('No asteroids loaded, using sample data...');
            loadedAsteroids = getSampleAsteroids();
            populateAsteroidSelect(loadedAsteroids);
        }
    }, 1000);
    
    // Add manual button to populate dropdown (for debugging)
    const asteroidSelect = document.getElementById('asteroid-select');
    if (asteroidSelect) {
        const debugButton = document.createElement('button');
        debugButton.textContent = 'Load Sample Asteroids';
        debugButton.style.marginTop = '10px';
        debugButton.onclick = () => {
            console.log('Manually loading sample asteroids...');
            loadedAsteroids = getSampleAsteroids();
            populateAsteroidSelect(loadedAsteroids);
        };
        asteroidSelect.parentNode.appendChild(debugButton);
    }
}

// Physics calculation functions
const ASTEROID_DENSITIES = {
    stony: 3000,
    iron: 7800,
    carbonaceous: 2000
};

const TNT_TO_JOULES = 4.184e15; // 1 megaton TNT in joules
const EARTH_GRAVITY = 9.81; // m/s²
const EARTH_RADIUS = 6371000; // meters
const WATER_DENSITY = 1000; // kg/m³
const ROCK_DENSITY = 2500; // kg/m³

function calculateMass(diameter, density) {
    const radius = diameter / 2;
    const volume = (4/3) * Math.PI * radius * radius * radius;
    const mass = density * volume;
    console.log('Mass calculation:', {
        diameter, radius, volume, density, mass
    });
    return mass;
}

function calculateKineticEnergy(mass, velocity) {
    return 0.5 * mass * velocity * velocity;
}

function calculateTntEquivalent(energy) {
    return energy / TNT_TO_JOULES;
}

function calculateCraterDiameter(energy, angle, targetDensity = ROCK_DENSITY) {
    const angleRad = angle * Math.PI / 180;
    const effectiveEnergy = energy * Math.sin(angleRad);
    
    // Updated crater formula based on effective energy
    const energyDensity = effectiveEnergy / (targetDensity * EARTH_GRAVITY);
    const diameter = 1.25 * Math.pow(energyDensity, 1/4) * Math.pow(Math.sin(angleRad), 1/3);
    const depth = diameter / 4;
    
    return { 
        diameter: Math.min(100000, Math.max(10, diameter)), // Cap at 100 km, minimum 10m
        depth: Math.max(2, depth) // Minimum 2m depth
    };
}

<<<<<<< HEAD
function calculateSeismicMagnitude(energy) {
    // For impact events, seismic efficiency is much higher than tectonic earthquakes
    // Impact events can have 10-50% seismic efficiency depending on target material
    // Reference values:
    // - 1 MT TNT (4.2e15 J) → ~M4.5 earthquake
    // - 10 MT TNT (4.2e16 J) → ~M5.5 earthquake  
    // - 100 MT TNT (4.2e17 J) → ~M6.5 earthquake
    // - 1000 MT TNT (4.2e18 J) → ~M7.5 earthquake
    
    const seismicEfficiency = 0.15; // 15% efficiency for impact events
    const seismicMoment = energy * seismicEfficiency;
    
    // Use the moment magnitude scale: Mw = (2/3) * log10(M0) - 10.7
    // But adjust for impact events which are more efficient at generating seismic waves
=======
function calculateSeismicMagnitude(energy, angle) {
    const angleRad = angle * Math.PI / 180;
    const effectiveEnergy = energy * Math.sin(angleRad);
    
    // Allocate 1% of effective energy to seismic
    const seismicMoment = effectiveEnergy * 0.01;
    // Calculate moment magnitude
>>>>>>> 340be630
    const magnitude = (2/3) * Math.log10(seismicMoment) - 10.7;
    
    // For very large impacts, add a scaling factor to account for surface wave generation
    const energyJoules = energy;
    if (energyJoules > 1e18) { // For impacts > 1 EJ
        const scalingFactor = Math.log10(energyJoules / 1e18) * 0.3;
        return Math.max(0, Math.min(10, magnitude + scalingFactor));
    }
    
    return Math.max(0, Math.min(10, magnitude));
}

function calculateTsunamiHeight(energy, angle, waterDepth = 4000, distanceToShore = 100000) {
    const angleRad = angle * Math.PI / 180;
    const effectiveEnergy = energy * Math.sin(angleRad);
    
    // Allocate 5% of effective energy to tsunami
    const tsunamiEnergy = effectiveEnergy * 0.05;
    
    // Initial wave height (simplified)
    const impactArea = Math.PI * 1000 * 1000; // 1km radius
    const energyDensity = tsunamiEnergy / impactArea;
    const initialHeight = 0.1 * Math.sqrt(energyDensity / (WATER_DENSITY * EARTH_GRAVITY));
    
    // Distance attenuation
    if (distanceToShore > 0) {
        const geometricFactor = 1 / Math.sqrt(distanceToShore / 1000); // km
        const dissipationFactor = Math.exp(-distanceToShore / (100 * 1000)); // 100km scale
        const shoreAmplification = 1 / Math.sqrt(0.01); // 1% slope
        
        return Math.max(0, initialHeight * geometricFactor * dissipationFactor * shoreAmplification);
    }
    
    return Math.max(0, initialHeight);
}

function calculatePeakGroundAcceleration(magnitude, distance) {
<<<<<<< HEAD
    // For impact events, PGA is typically higher than tectonic earthquakes
    // Use a modified attenuation relationship for impact events
    const basePGA = Math.pow(10, magnitude - 1.5 * Math.log10(distance) - 0.01 * distance);
    
    // For impact events, add a factor to account for the impulsive nature
    const impactFactor = 1.5; // Impact events generate higher peak accelerations
    
    // Apply distance attenuation (PGA decreases with distance)
    const distanceKm = distance / 1000; // Convert to km
    const attenuationFactor = Math.exp(-distanceKm / 50); // Exponential decay over 50km
    
    return Math.max(0.01, basePGA * impactFactor * attenuationFactor);
}

function generateAffectedCities(impactLat, impactLon, energy) {
    // Get region-specific cities based on impact location
    const cities = getRegionalCities(impactLat, impactLon);
    
    // Calculate impact radius based on energy (same as map circle)
    const impactRadius = calculateImpactRadius(energy);
    
    // Calculate distance from impact point to each city
    const affectedCities = cities.map(city => {
        const distance = calculateDistance(impactLat, impactLon, city.lat, city.lon);
        const exposureLevel = calculateExposureLevel(distance, energy);
        return {
            name: city.name,
            distance_from_impact: distance,
            distance: distance,
            population: city.population,
            exposure_level: exposureLevel,
            exposureLevel: exposureLevel
        };
    });
    
    // Filter cities within impact radius and sort by distance
    return affectedCities
        .filter(city => city.distance < impactRadius) // Within impact radius
        .sort((a, b) => a.distance - b.distance)
        .slice(0, 12); // Show top 12 cities to avoid overflow
}

function calculateImpactRadius(energy) {
    // Calculate impact radius based on energy
    // This should match the radius used in the 2D map circle
    const energyFactor = Math.log10(energy / 1e15); // Scale energy
    const baseRadius = 1000; // Base radius in km
    const energyMultiplier = Math.max(1, energyFactor);
    
    // Calculate radius that scales with energy but has reasonable bounds
    const radius = baseRadius * energyMultiplier;
    
    // Set reasonable bounds (100km to 5000km)
    return Math.max(100, Math.min(5000, radius));
}

function getRegionalCities(impactLat, impactLon) {
    // Determine region based on impact location
    const isNorthAmerica = impactLat > 15 && impactLat < 70 && impactLon > -170 && impactLon < -50;
    const isEurope = impactLat > 35 && impactLat < 70 && impactLon > -25 && impactLon < 40;
    const isAsia = impactLat > 5 && impactLat < 55 && impactLon > 60 && impactLon < 180;
    const isSouthAmerica = impactLat > -60 && impactLat < 15 && impactLon > -90 && impactLon < -30;
    const isAfrica = impactLat > -35 && impactLat < 40 && impactLon > -20 && impactLon < 60;
    const isOceania = impactLat > -50 && impactLat < 0 && impactLon > 110 && impactLon < 180;
    
    let cities = [];
    
    if (isNorthAmerica) {
        cities = [
            // North American cities
            { name: 'New York', lat: 40.7128, lon: -74.0060, population: 8e6 },
            { name: 'Boston', lat: 42.3601, lon: -71.0589, population: 4e6 },
            { name: 'Philadelphia', lat: 39.9526, lon: -75.1652, population: 6e6 },
            { name: 'Washington DC', lat: 38.9072, lon: -77.0369, population: 5e6 },
            { name: 'Toronto', lat: 43.6532, lon: -79.3832, population: 6e6 },
            { name: 'Montreal', lat: 45.5017, lon: -73.5673, population: 4e6 },
            { name: 'Chicago', lat: 41.8781, lon: -87.6298, population: 9e6 },
            { name: 'Detroit', lat: 42.3314, lon: -83.0458, population: 4e6 },
            { name: 'Atlanta', lat: 33.7490, lon: -84.3880, population: 5e6 },
            { name: 'Miami', lat: 25.7617, lon: -80.1918, population: 6e6 },
            { name: 'Houston', lat: 29.7604, lon: -95.3698, population: 7e6 },
            { name: 'Los Angeles', lat: 34.0522, lon: -118.2437, population: 12e6 },
            { name: 'San Francisco', lat: 37.7749, lon: -122.4194, population: 8e6 },
            { name: 'Seattle', lat: 47.6062, lon: -122.3321, population: 4e6 },
            { name: 'Vancouver', lat: 49.2827, lon: -123.1207, population: 3e6 },
            { name: 'Mexico City', lat: 19.4326, lon: -99.1332, population: 22e6 }
        ];
    } else if (isEurope) {
        cities = [
            // European cities
            { name: 'London', lat: 51.5074, lon: -0.1278, population: 9e6 },
            { name: 'Paris', lat: 48.8566, lon: 2.3522, population: 2e6 },
            { name: 'Berlin', lat: 52.5200, lon: 13.4050, population: 4e6 },
            { name: 'Madrid', lat: 40.4168, lon: -3.7038, population: 6e6 },
            { name: 'Rome', lat: 41.9028, lon: 12.4964, population: 3e6 },
            { name: 'Amsterdam', lat: 52.3676, lon: 4.9041, population: 1e6 },
            { name: 'Brussels', lat: 50.8503, lon: 4.3517, population: 1e6 },
            { name: 'Vienna', lat: 48.2082, lon: 16.3738, population: 2e6 },
            { name: 'Prague', lat: 50.0755, lon: 14.4378, population: 1e6 },
            { name: 'Warsaw', lat: 52.2297, lon: 21.0122, population: 2e6 },
            { name: 'Moscow', lat: 55.7558, lon: 37.6176, population: 13e6 },
            { name: 'Istanbul', lat: 41.0082, lon: 28.9784, population: 16e6 }
        ];
    } else if (isAsia) {
        cities = [
            // Asian cities
            { name: 'Tokyo', lat: 35.6762, lon: 139.6503, population: 14e6 },
            { name: 'Shanghai', lat: 31.2304, lon: 121.4737, population: 25e6 },
            { name: 'Beijing', lat: 39.9042, lon: 116.4074, population: 22e6 },
            { name: 'Hong Kong', lat: 22.3193, lon: 114.1694, population: 7e6 },
            { name: 'Seoul', lat: 37.5665, lon: 126.9780, population: 10e6 },
            { name: 'Mumbai', lat: 19.0760, lon: 72.8777, population: 12e6 },
            { name: 'Delhi', lat: 28.7041, lon: 77.1025, population: 33e6 },
            { name: 'Bangkok', lat: 13.7563, lon: 100.5018, population: 11e6 },
            { name: 'Jakarta', lat: -6.2088, lon: 106.8456, population: 11e6 },
            { name: 'Manila', lat: 14.5995, lon: 120.9842, population: 13e6 },
            { name: 'Singapore', lat: 1.3521, lon: 103.8198, population: 6e6 },
            { name: 'Kuala Lumpur', lat: 3.1390, lon: 101.6869, population: 8e6 }
        ];
    } else if (isSouthAmerica) {
        cities = [
            // South American cities
            { name: 'São Paulo', lat: -23.5505, lon: -46.6333, population: 12e6 },
            { name: 'Rio de Janeiro', lat: -22.9068, lon: -43.1729, population: 6e6 },
            { name: 'Buenos Aires', lat: -34.6118, lon: -58.3960, population: 3e6 },
            { name: 'Lima', lat: -12.0464, lon: -77.0428, population: 10e6 },
            { name: 'Bogotá', lat: 4.7110, lon: -74.0721, population: 8e6 },
            { name: 'Caracas', lat: 10.4806, lon: -66.9036, population: 3e6 },
            { name: 'Santiago', lat: -33.4489, lon: -70.6693, population: 6e6 },
            { name: 'Montevideo', lat: -34.9011, lon: -56.1645, population: 1e6 },
            { name: 'La Paz', lat: -16.2902, lon: -68.1341, population: 1e6 },
            { name: 'Quito', lat: -0.1807, lon: -78.4678, population: 2e6 }
        ];
    } else if (isAfrica) {
        cities = [
            // African cities
            { name: 'Cairo', lat: 30.0444, lon: 31.2357, population: 20e6 },
            { name: 'Lagos', lat: 6.5244, lon: 3.3792, population: 15e6 },
            { name: 'Johannesburg', lat: -26.2041, lon: 28.0473, population: 5e6 },
            { name: 'Cape Town', lat: -33.9249, lon: 18.4241, population: 4e6 },
            { name: 'Nairobi', lat: -1.2921, lon: 36.8219, population: 4e6 },
            { name: 'Addis Ababa', lat: 9.1450, lon: 38.7667, population: 3e6 },
            { name: 'Casablanca', lat: 33.5731, lon: -7.5898, population: 3e6 },
            { name: 'Algiers', lat: 36.7372, lon: 3.0869, population: 2e6 },
            { name: 'Tunis', lat: 36.8065, lon: 10.1815, population: 1e6 },
            { name: 'Tripoli', lat: 32.8872, lon: 13.1913, population: 1e6 }
        ];
    } else if (isOceania) {
        cities = [
            // Oceanian cities
            { name: 'Sydney', lat: -33.8688, lon: 151.2093, population: 5e6 },
            { name: 'Melbourne', lat: -37.8136, lon: 144.9631, population: 5e6 },
            { name: 'Brisbane', lat: -27.4698, lon: 153.0251, population: 2e6 },
            { name: 'Perth', lat: -31.9505, lon: 115.8605, population: 2e6 },
            { name: 'Adelaide', lat: -34.9285, lon: 138.6007, population: 1e6 },
            { name: 'Auckland', lat: -36.8485, lon: 174.7633, population: 1e6 },
            { name: 'Wellington', lat: -41.2924, lon: 174.7787, population: 0.4e6 },
            { name: 'Christchurch', lat: -43.5321, lon: 172.6362, population: 0.4e6 }
        ];
    } else {
        // Default global cities for other locations
        cities = [
            { name: 'New York', lat: 40.7128, lon: -74.0060, population: 8e6 },
            { name: 'London', lat: 51.5074, lon: -0.1278, population: 9e6 },
            { name: 'Tokyo', lat: 35.6762, lon: 139.6503, population: 14e6 },
            { name: 'Shanghai', lat: 31.2304, lon: 121.4737, population: 25e6 },
            { name: 'Mumbai', lat: 19.0760, lon: 72.8777, population: 12e6 },
            { name: 'Delhi', lat: 28.7041, lon: 77.1025, population: 33e6 },
            { name: 'São Paulo', lat: -23.5505, lon: -46.6333, population: 12e6 },
            { name: 'Cairo', lat: 30.0444, lon: 31.2357, population: 20e6 },
            { name: 'Lagos', lat: 6.5244, lon: 3.3792, population: 15e6 },
            { name: 'Sydney', lat: -33.8688, lon: 151.2093, population: 5e6 },
            { name: 'Paris', lat: 48.8566, lon: 2.3522, population: 2e6 },
            { name: 'Moscow', lat: 55.7558, lon: 37.6176, population: 13e6 }
        ];
    }
    
    return cities;
}

=======
    // Simplified attenuation relationship
    const pga = Math.pow(10, magnitude - 1.5 * Math.log10(distance) - 0.01 * distance);
    return Math.min(9.81, pga); // Cap at 9.81 m/s² (1g)
}

// Calculate blast radius using updated formula
function calculateBlastRadius(energy, angle) {
    const angleRad = angle * Math.PI / 180;
    const effectiveEnergy = energy * Math.sin(angleRad);
    
    // Allocate 20% of effective energy to blast
    const blastEnergy = effectiveEnergy * 0.2;
    const tntEquivalent = blastEnergy / TNT_TO_JOULES; // Convert to megatons TNT
    
    // Updated blast radius formula: 15 * (TNT_megatons)^(1/3)
    const blastRadius = 15 * Math.pow(tntEquivalent, 1/3);
    
    // Clamp between 1-700 km
    return Math.max(1, Math.min(700, blastRadius));
}

// Calculate tsunami radius with updated limits
function calculateTsunamiRadius(blastRadius) {
    // Limit tsunami radius: clamp(blast_radius*2, 50, 400)
    return Math.max(50, Math.min(400, blastRadius * 2));
}

// Calculate seismic radius with updated limits
function calculateSeismicRadius(blastRadius) {
    // Limit seismic radius: clamp(blast_radius*3, 30, 500)
    return Math.max(30, Math.min(500, blastRadius * 3));
}

// Validation function for updated formulas
function validatePhysicsFormulas() {
    console.log('🔬 Validating updated physics formulas...');
    
    // Test case 1: 160m diameter asteroid
    const diameter160 = 160; // meters
    const density160 = 3000; // kg/m³
    const velocity160 = 20000; // m/s
    const angle160 = 45; // degrees
    
    const mass160 = calculateMass(diameter160, density160);
    const energy160 = calculateKineticEnergy(mass160, velocity160);
    const blastRadius160 = calculateBlastRadius(energy160, angle160);
    
    console.log(`160m asteroid: blast radius = ${blastRadius160.toFixed(1)} km (expected ~70 km)`);
    
    // Test case 2: 500m diameter asteroid
    const diameter500 = 500; // meters
    const density500 = 3000; // kg/m³
    const velocity500 = 20000; // m/s
    const angle500 = 45; // degrees
    
    const mass500 = calculateMass(diameter500, density500);
    const energy500 = calculateKineticEnergy(mass500, velocity500);
    const blastRadius500 = calculateBlastRadius(energy500, angle500);
    
    console.log(`500m asteroid: blast radius = ${blastRadius500.toFixed(1)} km (expected ~300 km)`);
    
    // Test exposure thresholds
    const testBlastRadius = 100; // km
    const extremeThreshold = testBlastRadius * 0.3;
    const highThreshold = testBlastRadius * 0.6;
    const mediumThreshold = testBlastRadius * 1.0;
    const lowThreshold = testBlastRadius * 1.5;
    
    console.log(`Exposure thresholds for 100km blast radius:`);
    console.log(`  Extreme: ${extremeThreshold} km`);
    console.log(`  High: ${highThreshold} km`);
    console.log(`  Medium: ${mediumThreshold} km`);
    console.log(`  Low: ${lowThreshold} km`);
    
    // Test coordinate conversion consistency
    console.log('🌍 Testing coordinate conversion consistency...');
    const testCoords = [
        { lat: 0, lng: 0 },      // Equator, Prime Meridian
        { lat: 90, lng: 0 },     // North Pole
        { lat: -90, lng: 0 },    // South Pole
        { lat: 40.7128, lng: -74.0060 }, // New York
        { lat: 51.5074, lng: -0.1278 }   // London
    ];
    
    testCoords.forEach(coord => {
        // Convert lat/lng to 3D
        const phi = coord.lat * Math.PI / 180;
        const theta = coord.lng * Math.PI / 180;
        const x = Math.cos(phi) * Math.cos(theta);
        const y = Math.sin(phi);
        const z = Math.cos(phi) * Math.sin(theta);
        
        // Convert back to lat/lng
        const backLat = Math.asin(y) * (180 / Math.PI);
        const backLng = Math.atan2(z, x) * (180 / Math.PI);
        
        const latDiff = Math.abs(coord.lat - backLat);
        const lngDiff = Math.abs(coord.lng - backLng);
        
        console.log(`${coord.lat.toFixed(4)}, ${coord.lng.toFixed(4)} → ${backLat.toFixed(4)}, ${backLng.toFixed(4)} (diff: ${latDiff.toFixed(6)}, ${lngDiff.toFixed(6)})`);
    });
    
    // Test New York specifically
    console.log('🗽 Testing New York coordinates specifically...');
    const nyLat = 40.7128;
    const nyLng = -74.0060;
    
    // Convert to 3D
    const nyPhi = nyLat * Math.PI / 180;
    const nyTheta = nyLng * Math.PI / 180;
    const nyX = Math.cos(nyPhi) * Math.cos(nyTheta);
    const nyY = Math.sin(nyPhi);
    const nyZ = Math.cos(nyPhi) * Math.sin(nyTheta);
    
    console.log(`New York 3D coordinates: x=${nyX.toFixed(4)}, y=${nyY.toFixed(4)}, z=${nyZ.toFixed(4)}`);
    
    // Convert back
    const nyBackLat = Math.asin(nyY) * (180 / Math.PI);
    const nyBackLng = Math.atan2(nyZ, nyX) * (180 / Math.PI);
    
    console.log(`New York back conversion: lat=${nyBackLat.toFixed(4)}, lng=${nyBackLng.toFixed(4)}`);
    console.log(`Difference: lat=${Math.abs(nyLat - nyBackLat).toFixed(6)}, lng=${Math.abs(nyLng - nyBackLng).toFixed(6)}`);
    
    return {
        blastRadius160: blastRadius160,
        blastRadius500: blastRadius500,
        extremeThreshold: extremeThreshold,
        highThreshold: highThreshold,
        mediumThreshold: mediumThreshold,
        lowThreshold: lowThreshold
    };
}

// Calculate exposed population based on affected cities (impactor-2025 style)
function calculateExposedPopulation(lat, lon, craterDiameter, energy, angle) {
    // Calculate blast radius using updated formula
    const blastRadius = calculateBlastRadius(energy, angle);
    const tsunamiRadius = calculateTsunamiRadius(blastRadius);
    const seismicRadius = calculateSeismicRadius(blastRadius);
    
    // Get affected cities for population calculation
    const affectedCities = calculateAffectedCities(lat, lon, craterDiameter, blastRadius);
    
    let totalPopulationAffected = 0;
    let highExposurePopulation = 0;
    let mediumExposurePopulation = 0;
    let lowExposurePopulation = 0;
    
    // Calculate population by exposure level
    affectedCities.forEach(city => {
        totalPopulationAffected += city.population;
        
        switch (city.exposure_level) {
            case 'Extreme':
            case 'High':
                highExposurePopulation += city.population;
                break;
            case 'Medium':
                mediumExposurePopulation += city.population;
                break;
            case 'Low':
                lowExposurePopulation += city.population;
                break;
        }
    });
    
    return {
        total: totalPopulationAffected,
        high_exposure: highExposurePopulation,
        medium_exposure: mediumExposurePopulation,
        low_exposure: lowExposurePopulation,
        blastRadius: blastRadius,
        tsunamiRadius: tsunamiRadius,
        seismicRadius: seismicRadius
    };
}

// Calculate affected cities (impactor-2025 style)
function calculateAffectedCities(lat, lon, craterDiameter, blastRadius) {
    // Major cities database (expanded from impactor-2025)
    const cities = [
        { name: "New York", lat: 40.7128, lon: -74.0060, population: 8336817, gdp_per_capita: 65000 },
        { name: "London", lat: 51.5074, lon: -0.1278, population: 8982000, gdp_per_capita: 45000 },
        { name: "Tokyo", lat: 35.6762, lon: 139.6503, population: 13929286, gdp_per_capita: 40000 },
        { name: "Beijing", lat: 39.9042, lon: 116.4074, population: 21540000, gdp_per_capita: 10000 },
        { name: "Mumbai", lat: 19.0760, lon: 72.8777, population: 12478447, gdp_per_capita: 2000 },
        { name: "São Paulo", lat: -23.5505, lon: -46.6333, population: 12325232, gdp_per_capita: 15000 },
        { name: "Mexico City", lat: 19.4326, lon: -99.1332, population: 9209944, gdp_per_capita: 20000 },
        { name: "Cairo", lat: 30.0444, lon: 31.2357, population: 20484965, gdp_per_capita: 3000 },
        { name: "Lagos", lat: 6.5244, lon: 3.3792, population: 15388000, gdp_per_capita: 2000 },
        { name: "Buenos Aires", lat: -34.6118, lon: -58.3960, population: 15155000, gdp_per_capita: 12000 },
        { name: "Shanghai", lat: 31.2304, lon: 121.4737, population: 24870895, gdp_per_capita: 12000 },
        { name: "Delhi", lat: 28.7041, lon: 77.1025, population: 32941000, gdp_per_capita: 3000 },
        { name: "Istanbul", lat: 41.0082, lon: 28.9784, population: 15519267, gdp_per_capita: 15000 },
        { name: "Karachi", lat: 24.8607, lon: 67.0011, population: 15741000, gdp_per_capita: 1500 },
        { name: "Dhaka", lat: 23.8103, lon: 90.4125, population: 21000000, gdp_per_capita: 2000 },
        { name: "Lima", lat: -12.0464, lon: -77.0428, population: 12120000, gdp_per_capita: 8000 },
        { name: "Bangkok", lat: 13.7563, lon: 100.5018, population: 10539000, gdp_per_capita: 6000 },
        { name: "Jakarta", lat: -6.2088, lon: 106.8456, population: 10560000, gdp_per_capita: 4000 },
        { name: "Manila", lat: 14.5995, lon: 120.9842, population: 12877253, gdp_per_capita: 3000 },
        { name: "Paris", lat: 48.8566, lon: 2.3522, population: 2161000, gdp_per_capita: 45000 },
        { name: "Los Angeles", lat: 34.0522, lon: -118.2437, population: 3971883, gdp_per_capita: 65000 },
        { name: "Moscow", lat: 55.7558, lon: 37.6176, population: 12615000, gdp_per_capita: 25000 },
        { name: "Sydney", lat: -33.8688, lon: 151.2093, population: 5312163, gdp_per_capita: 55000 }
    ];
    
    const affectedCities = [];
    
    // Calculate tsunami radius
    const tsunamiRadius = calculateTsunamiRadius(blastRadius);
    const totalImpactRadius = Math.max(blastRadius, tsunamiRadius, craterDiameter * 2);
    
    // Define exposure thresholds based on blast radius
    const extremeThreshold = blastRadius * 0.3;  // 0.3× blast radius
    const highThreshold = blastRadius * 0.6;     // 0.6× blast radius
    const mediumThreshold = blastRadius * 1.0;   // 1.0× blast radius
    const lowThreshold = blastRadius * 1.5;      // 1.5× blast radius
    
    cities.forEach(city => {
        const distance = calculateDistance(lat, lon, city.lat, city.lon);
        
        if (distance <= totalImpactRadius) {
            // Determine exposure level based on updated thresholds
            let exposureLevel = "Low";
            if (distance <= extremeThreshold) {
                exposureLevel = "Extreme";
            } else if (distance <= highThreshold) {
                exposureLevel = "High";
            } else if (distance <= mediumThreshold) {
                exposureLevel = "Medium";
            } else if (distance <= lowThreshold) {
                exposureLevel = "Low";
            }
            
            affectedCities.push({
                name: city.name,
                lat: city.lat,
                lon: city.lon,
                distance: distance,
                population: city.population,
                exposure_level: exposureLevel,
                gdp_per_capita: city.gdp_per_capita
            });
        }
    });
    
    return affectedCities.sort((a, b) => a.distance - b.distance);
}

// Calculate economic impact (impactor-2025 style)
function calculateEconomicImpact(lat, lon, craterDiameter, energy, angle) {
    // Calculate blast radius using updated formula
    const blastRadius = calculateBlastRadius(energy, angle);
    const tsunamiRadius = calculateTsunamiRadius(blastRadius);
    const seismicRadius = calculateSeismicRadius(blastRadius);
    
    // Get affected cities for economic calculation
    const affectedCities = calculateAffectedCities(lat, lon, craterDiameter, blastRadius);
    
    let totalEconomicLoss = 0;
    let totalPopulationAffected = 0;
    
    // Calculate economic loss based on affected cities
    affectedCities.forEach(city => {
        totalPopulationAffected += city.population;
        
        // Calculate economic loss based on exposure level and GDP
        const cityGDP = city.population * city.gdp_per_capita;
        let lossMultiplier = 0;
        
        // Updated loss multipliers
        switch (city.exposure_level) {
            case 'Extreme':
                lossMultiplier = 0.9; // 90% loss - total destruction
                break;
            case 'High':
                lossMultiplier = 0.5; // 50% loss - severe damage
                break;
            case 'Medium':
                lossMultiplier = 0.2; // 20% loss - moderate damage
                break;
            case 'Low':
                lossMultiplier = 0.05; // 5% loss - minor damage
                break;
        }
        
        totalEconomicLoss += cityGDP * lossMultiplier;
    });
    
    return {
        totalDamage: totalEconomicLoss,
        blastRadius: blastRadius,
        tsunamiRadius: tsunamiRadius,
        seismicRadius: seismicRadius,
        populationAffected: totalPopulationAffected
    };
}

// Calculate GDP impact percentage
function calculateGDPImpactPercentage(economicImpact) {
    const worldGDP = 100e12; // $100 trillion world GDP
    return (economicImpact.totalDamage / worldGDP) * 100;
}

// Calculate MMI zones
function calculateMMIZones(magnitude, lat, lon) {
    const zones = [];
    const mmiLevels = [2, 3, 4, 5, 6, 7, 8, 9];
    
    mmiLevels.forEach(mmi => {
        if (mmi <= magnitude + 2) {
            const distance = Math.pow(10, (magnitude - mmi + 1) / 1.5);
            zones.push({
                mmi: mmi,
                distance: distance,
                color: getMMIColor(mmi),
                coordinates: generateCircleCoordinates(lat, lon, distance)
            });
        }
    });
    
    return zones;
}

// Calculate tsunami zones
function calculateTsunamiZones(tsunamiHeight, lat, lon) {
    const zones = [];
    const heightLevels = [1, 5, 10, 20, 50];
    
    heightLevels.forEach(height => {
        if (height <= tsunamiHeight) {
            const distance = height * 100; // Simplified distance calculation
            zones.push({
                height: height,
                category: getTsunamiCategory(height),
                distance: distance,
                color: getTsunamiColor(height),
                coordinates: generateCircleCoordinates(lat, lon, distance)
            });
        }
    });
    
    return zones;
}

// Helper functions
>>>>>>> 340be630
function calculateDistance(lat1, lon1, lat2, lon2) {
    const R = 6371; // Earth's radius in km
    const dLat = (lat2 - lat1) * Math.PI / 180;
    const dLon = (lon2 - lon1) * Math.PI / 180;
    const a = Math.sin(dLat/2) * Math.sin(dLat/2) +
              Math.cos(lat1 * Math.PI / 180) * Math.cos(lat2 * Math.PI / 180) *
              Math.sin(dLon/2) * Math.sin(dLon/2);
    const c = 2 * Math.atan2(Math.sqrt(a), Math.sqrt(1-a));
    return R * c;
}

<<<<<<< HEAD
function calculateExposureLevel(distance, energy) {
    // Calculate exposure level based on distance relative to impact radius
    const impactRadius = calculateImpactRadius(energy);
    const relativeDistance = distance / impactRadius;
    
    // Exposure levels based on distance relative to impact radius
    if (relativeDistance < 0.5) return 'Extreme';      // Within 50% of impact radius
    if (relativeDistance < 1.0) return 'High';       // Within impact radius
    if (relativeDistance < 2.0) return 'Medium';      // Within 2x impact radius
    return 'Low';                                      // Beyond 2x impact radius
}

function calculateExposedPopulation(energy, impactLat, impactLon) {
    // Simplified population exposure calculation
    const energyFactor = Math.log10(energy / 1e15);
    const basePopulation = 100e6; // Base population in impact region
    
    // Adjust based on energy and location (urban areas have higher population)
    const urbanFactor = isUrbanArea(impactLat, impactLon) ? 2 : 1;
    const energyMultiplier = Math.max(1, energyFactor);
    
    return Math.round(basePopulation * urbanFactor * energyMultiplier);
}

function isUrbanArea(lat, lon) {
    // Simple check for urban areas (major cities and their regions)
    const urbanRegions = [
        { lat: 40.7128, lon: -74.0060, radius: 100 }, // New York
        { lat: 35.6762, lon: 139.6503, radius: 100 }, // Tokyo
        { lat: 51.5074, lon: -0.1278, radius: 100 }, // London
        { lat: 28.7041, lon: 77.1025, radius: 100 }, // Delhi
        { lat: 19.0760, lon: 72.8777, radius: 100 }, // Mumbai
        { lat: 31.2304, lon: 121.4737, radius: 100 }, // Shanghai
    ];
    
    return urbanRegions.some(region => 
        calculateDistance(lat, lon, region.lat, region.lon) < region.radius
    );
}

function calculateEconomicLoss(energy, population) {
    // Simplified economic loss calculation
    const energyFactor = Math.log10(energy / 1e15);
    const populationFactor = Math.log10(population / 1e6);
    
    // Base economic loss in USD
    const baseLoss = 1e12; // 1 trillion USD base
    const energyMultiplier = Math.max(1, energyFactor);
    const populationMultiplier = Math.max(1, populationFactor);
    
    return Math.round(baseLoss * energyMultiplier * populationMultiplier);
=======
function getMMIColor(mmi) {
    const colors = {
        2: '#00FF00', 3: '#80FF00', 4: '#FFFF00', 5: '#FF8000',
        6: '#FF4000', 7: '#FF0000', 8: '#8000FF', 9: '#4000FF'
    };
    return colors[mmi] || '#FF0000';
}

function getTsunamiCategory(height) {
    if (height < 1) return 'Minor';
    if (height < 5) return 'Moderate';
    if (height < 10) return 'Major';
    if (height < 20) return 'Severe';
    return 'Catastrophic';
}

function getTsunamiColor(height) {
    if (height < 1) return '#00FF00';
    if (height < 5) return '#80FF00';
    if (height < 10) return '#FFFF00';
    if (height < 20) return '#FF8000';
    return '#FF0000';
}

function generateCircleCoordinates(centerLat, centerLon, radiusKm) {
    const coordinates = [];
    const points = 32;
    const R = 6371; // Earth's radius in km
    
    for (let i = 0; i < points; i++) {
        const angle = (i * 360 / points) * Math.PI / 180;
        const lat = centerLat + (radiusKm / R) * (180 / Math.PI) * Math.cos(angle);
        const lon = centerLon + (radiusKm / R) * (180 / Math.PI) * Math.sin(angle) / Math.cos(centerLat * Math.PI / 180);
        coordinates.push([lat, lon]);
    }
    
    return coordinates;
>>>>>>> 340be630
}

// Event handlers
function handleAsteroidSelect(event) {
    console.log('Asteroid selection changed:', event.target.value);
    console.log('Event target:', event.target);
    console.log('Available options:', Array.from(event.target.options).map(opt => ({ value: opt.value, text: opt.text })));
    
    const asteroidId = event.target.value;
<<<<<<< HEAD
    if (asteroidId && asteroidId !== '') {
=======
    if (asteroidId) {
        // Switch to API method when asteroid is selected
        selectInputMethod('api');
        
>>>>>>> 340be630
        // Find asteroid in loaded data
        console.log('Looking for asteroid ID:', asteroidId);
        console.log('Available asteroids:', loadedAsteroids.map(a => ({ id: a.id, name: a.name })));
        const asteroid = loadedAsteroids.find(a => a.id === asteroidId);
        if (asteroid) {
            console.log('Found asteroid:', asteroid);
            selectedAsteroid = asteroid;
            updateAsteroidParameters(asteroid);
        } else {
            console.error('Asteroid not found with ID:', asteroidId);
        }
    } else {
        console.log('No asteroid selected, resetting parameters');
        selectedAsteroid = null;
        resetAsteroidParameters();
    }
    
    // Update choice reminder
    updateChoiceReminder();
}

function updateAsteroidParameters(asteroid) {
    console.log('Updating asteroid parameters from API data:', asteroid);
    
    // Reset manual adjustment flag when selecting new asteroid
    parametersManuallyAdjusted = false;
    
    // Update diameter (impactor-2025 style) - prioritize API data
    if (asteroid.estimated_diameter && asteroid.estimated_diameter.meters) {
        const avgDiameter = (asteroid.estimated_diameter.meters.estimated_diameter_min + 
                            asteroid.estimated_diameter.meters.estimated_diameter_max) / 2;
        console.log('Calculated average diameter:', avgDiameter);
        const diameterInput = document.getElementById('diameter');
<<<<<<< HEAD
        console.log('Diameter input element:', diameterInput);
        
        if (diameterInput) {
            diameterInput.value = Math.round(avgDiameter);
            diameterInput.min = Math.round(asteroid.estimated_diameter.meters.estimated_diameter_min);
            diameterInput.max = Math.round(asteroid.estimated_diameter.meters.estimated_diameter_max);
            
            // Trigger input event to update visual elements
            diameterInput.dispatchEvent(new Event('input', { bubbles: true }));
            updateDiameter();
            console.log('Updated diameter to:', avgDiameter);
        } else {
            console.error('Diameter input element not found!');
        }
    } else {
        console.log('No diameter data available for asteroid');
=======
        diameterInput.value = Math.round(avgDiameter);
        diameterInput.min = Math.round(asteroid.estimated_diameter.meters.estimated_diameter_min);
        diameterInput.max = Math.round(asteroid.estimated_diameter.meters.estimated_diameter_max);
        updateDiameter();
        console.log('Updated diameter to API value:', avgDiameter, 'm');
>>>>>>> 340be630
    }
    
    // Update velocity from close approach data (impactor-2025 style) - prioritize API data
    if (asteroid.close_approach_data && asteroid.close_approach_data.length > 0) {
        const approach = asteroid.close_approach_data[0];
        if (approach.relative_velocity && approach.relative_velocity.kilometers_per_second) {
            const velocityKmS = parseFloat(approach.relative_velocity.kilometers_per_second);
            const velocityMs = velocityKmS * 1000;
            const velocityInput = document.getElementById('velocity');
            velocityInput.value = Math.round(velocityMs);
            
            // Trigger input event to update visual elements
            velocityInput.dispatchEvent(new Event('input', { bubbles: true }));
            updateVelocity();
            console.log('Updated velocity to API value:', velocityKmS, 'km/s');
        }
    }
    
    // Update impact angle based on orbital inclination (impactor-2025 style) - prioritize API data
    if (asteroid.orbital_data && asteroid.orbital_data.inclination) {
        const inclination = parseFloat(asteroid.orbital_data.inclination);
<<<<<<< HEAD
        // Convert orbital inclination to impact angle (simplified)
        const estimatedAngle = Math.min(90, Math.max(10, Math.abs(inclination) + 15));
        const angleInput = document.getElementById('angle');
        angleInput.value = Math.round(estimatedAngle);
        
        // Trigger input event to update visual elements
        angleInput.dispatchEvent(new Event('input', { bubbles: true }));
=======
        // Convert orbital inclination to impact angle (more accurate)
        const estimatedAngle = Math.min(90, Math.max(15, Math.abs(inclination) + 20));
        document.getElementById('angle').value = Math.round(estimatedAngle);
>>>>>>> 340be630
        updateAngle();
        console.log('Updated angle to API-based value:', estimatedAngle, 'degrees');
    }
    
    // Update density based on absolute magnitude (impactor-2025 style) - prioritize API data
    if (asteroid.absolute_magnitude_h) {
        const magnitude = parseFloat(asteroid.absolute_magnitude_h);
        const densitySelect = document.getElementById('density-type');
        
        // Estimate density based on absolute magnitude
        if (magnitude < 15) {
            densitySelect.value = 'iron'; // Bright, likely metallic
        } else if (magnitude > 20) {
            densitySelect.value = 'carbonaceous'; // Dim, likely carbonaceous
        } else {
            densitySelect.value = 'stony'; // Default to stony
        }
        
        // Trigger change event to update visual elements
        densitySelect.dispatchEvent(new Event('change', { bubbles: true }));
        updateDensity();
        console.log('Updated density type to API-based value:', densitySelect.value, 'based on magnitude:', magnitude);
    }
    
    // Update mass display first
    updateMass();
    
    // Display API data in UI after all parameters are updated
    setTimeout(() => {
        displayAsteroidInfo(asteroid);
    }, 100);
}

// Display asteroid API data (impactor-2025 style)
function displayAsteroidInfo(asteroid) {
    const infoContainer = document.getElementById('asteroid-info');
    if (!infoContainer) return;
    
    // Get current diameter from input (the one being used in simulation)
    const currentDiameter = document.getElementById('diameter').value;
    const currentVelocity = document.getElementById('velocity').value;
    const currentAngle = document.getElementById('angle').value;
    
    // Get API data for reference (use same values as set in updateAsteroidParameters)
    const apiDiameterMin = asteroid.estimated_diameter?.meters?.estimated_diameter_min || 0;
    const apiDiameterMax = asteroid.estimated_diameter?.meters?.estimated_diameter_max || 0;
    const apiDiameter = apiDiameterMin && apiDiameterMax ? 
        Math.round((apiDiameterMin + apiDiameterMax) / 2) : 'Unknown';
    const apiVelocity = asteroid.close_approach_data?.[0]?.relative_velocity?.kilometers_per_second || 'Unknown';
    const magnitude = asteroid.absolute_magnitude_h || 'Unknown';
    const hazard = asteroid.is_potentially_hazardous ? 'Yes' : 'No';
    const jplUrl = asteroid.nasa_jpl_url || '#';
    
    // Debug logging
    console.log('Displaying asteroid info:');
    console.log('API Diameter:', apiDiameter);
    console.log('Set Diameter:', currentDiameter);
    console.log('API Velocity:', apiVelocity);
    console.log('Set Velocity:', currentVelocity);
    
    infoContainer.innerHTML = `
        <div class="asteroid-info-card">
            <h4>API Data & Current Settings</h4>
            <div class="info-grid">
                <div class="info-item">
                    <label>Diameter (API):</label>
                    <span>${apiDiameter}m</span>
                </div>
                <div class="info-item">
                    <label>Diameter (Set):</label>
                    <span class="current-value">${currentDiameter}m</span>
                </div>
                <div class="info-item">
                    <label>Velocity (API):</label>
                    <span>${apiVelocity} km/s</span>
                </div>
                <div class="info-item">
                    <label>Velocity (Set):</label>
                    <span class="current-value">${(currentVelocity / 1000).toFixed(1)} km/s</span>
                </div>
                <div class="info-item">
                    <label>Angle (Set):</label>
                    <span class="current-value">${currentAngle}°</span>
                </div>
                <div class="info-item">
                    <label>Magnitude:</label>
                    <span>${magnitude}</span>
                </div>
                <div class="info-item">
                    <label>Hazardous:</label>
                    <span class="${hazard === 'Yes' ? 'hazardous' : 'safe'}">${hazard}</span>
                </div>
            </div>
            <div class="info-note">
                <small>💡 API数据仅供参考，实际模拟使用Set中的参数值</small>
            </div>
        </div>
    `;
}

function resetAsteroidParameters() {
    // Clear all parameter values
    document.getElementById('diameter').value = '';
    document.getElementById('velocity').value = '';
    document.getElementById('angle').value = '';
    
    // Update display to show selection prompts
    document.getElementById('diameter-value').textContent = 'Select diameter';
    document.getElementById('velocity-value').textContent = 'Select velocity';
    document.getElementById('angle-value').textContent = 'Select angle';
    document.getElementById('mass-display').innerHTML = 'Please select diameter';
    
    // Clear any existing analysis results
    const outcomeCards = document.getElementById('outcome-cards');
    if (outcomeCards) {
        outcomeCards.innerHTML = '<div class="no-results"><p>Please select asteroid parameters and run simulation to see impact analysis results</p></div>';
    }
    
    // Update choice reminder
    updateChoiceReminder();
}

// Global variable to track current input method
let currentInputMethod = null;

// Select input method and show corresponding section
function selectInputMethod(method) {
    currentInputMethod = method;
    
    // Hide all input sections
    document.getElementById('api-input-section').style.display = 'none';
    document.getElementById('custom-input-section').style.display = 'none';
    
    // Show selected section
    if (method === 'api') {
        document.getElementById('api-input-section').style.display = 'block';
    } else if (method === 'custom') {
        document.getElementById('custom-input-section').style.display = 'block';
    }
    
    // Update choice reminder highlighting
    updateChoiceReminder();
    
    // Clear any existing analysis results when switching methods
    const outcomeCards = document.getElementById('outcome-cards');
    if (outcomeCards) {
        outcomeCards.innerHTML = '<div class="no-results"><p>Please set parameters and run simulation to see impact analysis results</p></div>';
    }
}

// Update choice reminder highlighting based on user actions
function updateChoiceReminder() {
    const apiOption = document.querySelector('.choice-option[data-method="api"]');
    const customOption = document.querySelector('.choice-option[data-method="custom"]');
    
    if (!apiOption || !customOption) return;
    
    // Reset all options
    apiOption.classList.remove('active');
    customOption.classList.remove('active');
    
    // Highlight current method
    if (currentInputMethod === 'api') {
        apiOption.classList.add('active');
    } else if (currentInputMethod === 'custom') {
        customOption.classList.add('active');
    }
}

function updateDiameter() {
    const diameter = document.getElementById('diameter').value;
    document.getElementById('diameter-value').textContent = diameter + ' m';
    updateMass();
    
    // Switch to custom method when manually adjusting parameters
    if (diameter) {
        selectInputMethod('custom');
    }
    
    // Mark as manually adjusted if asteroid is selected
    if (selectedAsteroid) {
        parametersManuallyAdjusted = true;
        setTimeout(() => {
            displayAsteroidInfo(selectedAsteroid);
        }, 50);
    }
    
    // Update choice reminder
    updateChoiceReminder();
}

function updateDensity() {
    updateMass();
}

function updateMass() {
    const diameter = parseFloat(document.getElementById('diameter').value);
    const densityType = document.getElementById('density-type').value;
    
    // Check if diameter is valid
    if (isNaN(diameter) || diameter <= 0) {
        document.getElementById('mass-display').innerHTML = 'Please select diameter';
        return;
    }
    
    const density = ASTEROID_DENSITIES[densityType];
    const mass = calculateMass(diameter, density);
    
    document.getElementById('mass-display').innerHTML = 
        `<strong>${(mass / 1e9).toFixed(1)} billion kg</strong><br>
         <small>Raw: ${mass.toExponential(2)} kg</small>`;
}

function updateVelocity() {
    const velocity = document.getElementById('velocity').value;
    document.getElementById('velocity-value').textContent = (velocity / 1000).toFixed(1) + ' km/s';
    
    // Switch to custom method when manually adjusting parameters
    if (velocity) {
        selectInputMethod('custom');
    }
    
    // Mark as manually adjusted if asteroid is selected
    if (selectedAsteroid) {
        parametersManuallyAdjusted = true;
        setTimeout(() => {
            displayAsteroidInfo(selectedAsteroid);
        }, 50);
    }
    
    // Update choice reminder
    updateChoiceReminder();
}

function updateAngle() {
    const angle = document.getElementById('angle').value;
    document.getElementById('angle-value').textContent = angle + '°';
    
    // Switch to custom method when manually adjusting parameters
    if (angle) {
        selectInputMethod('custom');
    }
    
    // Mark as manually adjusted if asteroid is selected
    if (selectedAsteroid) {
        parametersManuallyAdjusted = true;
        setTimeout(() => {
            displayAsteroidInfo(selectedAsteroid);
        }, 50);
    }
    
    // Update choice reminder
    updateChoiceReminder();
}

function updateImpactLocation() {
    // Could add map interaction here
}

function updateTargetType() {
    // Target type changed
}

// Load asteroids for prediction tab
let loadedAsteroids = [];

async function loadAsteroids() {
    console.log('Loading asteroids...');
    if (loadedAsteroids.length > 0) {
        console.log('Asteroids already loaded:', loadedAsteroids.length);
        return; // Already loaded
    }
    
    try {
<<<<<<< HEAD
        console.log('Fetching asteroids from API...');
        const response = await fetch('/api/neo-feed?startDate=2024-01-01&endDate=2024-01-07');
        if (response.ok) {
            const data = await response.json();
            console.log('API response:', data);
            loadedAsteroids = data;
            populateAsteroidSelect(data);
=======
        console.log('Loading asteroids from API...');
        const response = await fetch('/api/neo-feed?startDate=2024-01-01&endDate=2024-01-07');
        if (response.ok) {
            const data = await response.json();
            
            if (data.near_earth_objects) {
                const asteroids = Object.values(data.near_earth_objects).flat();
                console.log('Loaded asteroids:', asteroids.length);
                
                // Filter and process asteroids (impactor-2025 style)
                const processedAsteroids = asteroids
                    .filter(asteroid => asteroid.estimated_diameter && 
                            asteroid.estimated_diameter.meters && 
                            asteroid.estimated_diameter.meters.estimated_diameter_max > 10) // Min 10m diameter
                    .map(asteroid => ({
                        id: asteroid.id,
                        name: asteroid.name,
                        estimated_diameter: asteroid.estimated_diameter,
                        close_approach_data: asteroid.close_approach_data,
                        orbital_data: asteroid.orbital_data,
                        is_potentially_hazardous: asteroid.is_potentially_hazardous,
                        absolute_magnitude_h: asteroid.absolute_magnitude_h,
                        nasa_jpl_url: asteroid.nasa_jpl_url
                    }))
                    .sort((a, b) => {
                        // Sort by diameter (largest first)
                        const aDiameter = a.estimated_diameter.meters.estimated_diameter_max;
                        const bDiameter = b.estimated_diameter.meters.estimated_diameter_max;
                        return bDiameter - aDiameter;
                    });
                
                loadedAsteroids = processedAsteroids;
                populateAsteroidSelect(processedAsteroids);
            } else {
                // Fallback to sample data
                loadedAsteroids = getSampleAsteroids();
                populateAsteroidSelect(loadedAsteroids);
            }
>>>>>>> 340be630
        } else {
            console.log('API failed, using sample data');
            // Fallback to sample data
            loadedAsteroids = getSampleAsteroids();
            console.log('Sample asteroids:', loadedAsteroids);
            populateAsteroidSelect(loadedAsteroids);
        }
    } catch (error) {
        console.error('Failed to load asteroids:', error);
        loadedAsteroids = getSampleAsteroids();
        console.log('Using sample asteroids after error:', loadedAsteroids);
        populateAsteroidSelect(loadedAsteroids);
    }
}

function getSampleAsteroids() {
    return [
        {
            id: '2000433',
            name: '2000433 (2006 QQ23)',
            is_potentially_hazardous_asteroid: true,
            asteroid_type: 'stony',
            estimated_diameter: {
                meters: {
                    estimated_diameter_min: 250,
                    estimated_diameter_max: 560
                }
            },
            close_approach_data: [{
                close_approach_date: '2024-11-15',
                relative_velocity: {
                    kilometers_per_second: '15.2'
                }
            }],
            orbital_data: {
                semi_major_axis: '1.2',
                eccentricity: '0.3',
                inclination: '15.5'
            }
        },
        {
            id: '2001620',
            name: '2001620 (2007 DB)',
            is_potentially_hazardous_asteroid: false,
            asteroid_type: 'carbonaceous',
            estimated_diameter: {
                meters: {
                    estimated_diameter_min: 100,
                    estimated_diameter_max: 220
                }
            },
            close_approach_data: [{
                close_approach_date: '2024-12-01',
                relative_velocity: {
                    kilometers_per_second: '12.8'
                }
            }],
            orbital_data: {
                semi_major_axis: '1.5',
                eccentricity: '0.25',
                inclination: '8.2'
            }
        },
        {
            id: '2000001',
            name: '2000001 (Iron Asteroid)',
            is_potentially_hazardous_asteroid: true,
            asteroid_type: 'iron',
            estimated_diameter: {
                meters: {
                    estimated_diameter_min: 50,
                    estimated_diameter_max: 120
                }
            },
            close_approach_data: [{
                close_approach_date: '2024-10-20',
                relative_velocity: {
                    kilometers_per_second: '20.5'
                }
            }],
            orbital_data: {
                semi_major_axis: '1.1',
                eccentricity: '0.4',
                inclination: '25.0'
            }
        }
    ];
}

function populateAsteroidSelect(asteroids) {
    console.log('Populating asteroid select with:', asteroids);
    const select = document.getElementById('asteroid-select');
    console.log('Asteroid select element:', select);
    if (!select) {
        console.error('Asteroid select element not found!');
        return;
    }
    
    select.innerHTML = '<option value="">Choose an asteroid...</option>';
    
    asteroids.forEach(asteroid => {
        const option = document.createElement('option');
        option.value = asteroid.id;
        
        // Display API data (impactor-2025 style)
        const diameter = asteroid.estimated_diameter?.meters?.estimated_diameter_max || 'Unknown';
        const hazard = asteroid.is_potentially_hazardous ? '⚠️' : '✅';
        const velocity = asteroid.close_approach_data?.[0]?.relative_velocity?.kilometers_per_second || 'Unknown';
        
        option.textContent = `${asteroid.name} - ${diameter}m - ${velocity}km/s ${hazard}`;
        select.appendChild(option);
        console.log('Added asteroid option:', asteroid.id, asteroid.name);
    });
    
    console.log('Asteroid select populated with', asteroids.length, 'options');
}

// Run simulation
async function runSimulation() {
    if (isSimulating) return;
    
    isSimulating = true;
    document.getElementById('simulation-progress').style.display = 'block';
    document.getElementById('run-simulation').disabled = true;
    
    try {
        // Get parameters with validation
        const diameter = parseFloat(document.getElementById('diameter').value);
        const densityType = document.getElementById('density-type').value;
        const density = ASTEROID_DENSITIES[densityType];
        const velocity = parseFloat(document.getElementById('velocity').value);
        const angle = parseFloat(document.getElementById('angle').value);
        const targetType = document.getElementById('target-type').value;
        const impactLat = parseFloat(document.getElementById('impact-lat').value);
        const impactLon = parseFloat(document.getElementById('impact-lon').value);
        
        // Validate parameters
        if (isNaN(diameter) || diameter <= 0) {
            throw new Error('Please select a diameter value');
        }
        if (isNaN(velocity) || velocity <= 0) {
            throw new Error('Please select a velocity value');
        }
        if (isNaN(angle) || angle < 0 || angle > 90) {
            throw new Error('Please select an impact angle (0-90 degrees)');
        }
        if (isNaN(impactLat) || impactLat < -90 || impactLat > 90) {
            throw new Error('Please select an impact location by clicking on the map or 3D globe');
        }
        if (isNaN(impactLon) || impactLon < -180 || impactLon > 180) {
            throw new Error('Please select an impact location by clicking on the map or 3D globe');
        }
        if (!density || density <= 0) {
            throw new Error('Invalid density type selected');
        }
        
        console.log('Simulation parameters:', {
            diameter, density, velocity, angle, targetType, impactLat, impactLon
        });
        
        // Create simulation request
        const simulationRequest = {
            scenario: {
                asteroid: {
                    diameter: diameter,
                    density_type: densityType,
                    density: density
                },
                orbit: {
                    semi_major_axis: 1.2,
                    eccentricity: 0.3,
                    inclination: 15,
                    longitude_of_ascending_node: 45,
                    argument_of_periapsis: 30,
                    mean_anomaly: 180,
                    epoch: 2460000
                },
                impact_angle: angle,
                impact_velocity: velocity,
                target_type: targetType,
                impact_latitude: impactLat,
                impact_longitude: impactLon
            },
            include_tsunami: true,
            include_seismic: true,
            include_population: true,
            resolution_km: 10.0
        };
        
        // Calculate mass first
        const mass = calculateMass(diameter, density);
        console.log('Calculated mass:', mass, 'kg');
        
        // Calculate impact effects using updated physics formulas
        const energy = calculateKineticEnergy(mass, velocity);
        const tntEquivalent = calculateTntEquivalent(energy);
        const crater = calculateCraterDiameter(energy, angle);
        const seismicMagnitude = calculateSeismicMagnitude(energy, angle);
        
        let tsunamiHeight = null;
        if (targetType === 'ocean' || targetType === 'oceanic_crust') {
            tsunamiHeight = calculateTsunamiHeight(energy, angle);
        }
        
        const peakGroundAcceleration = calculatePeakGroundAcceleration(seismicMagnitude, 10);
        
<<<<<<< HEAD
        // Create sample affected cities based on impact location
        const sampleCities = generateAffectedCities(impactLat, impactLon, energy);
        
        // Calculate more realistic population and economic impact
        const exposedPopulation = calculateExposedPopulation(energy, impactLat, impactLon);
        const economicLoss = calculateEconomicLoss(energy, exposedPopulation);
        const gdpPercentage = (economicLoss / 100e12) * 100; // World GDP ~100 trillion
        
        // Create results object with calculated values
=======
        // Calculate additional impact effects using updated formulas
        const exposedPopulation = calculateExposedPopulation(impactLat, impactLon, crater.diameter, energy, angle);
        const blastRadius = calculateBlastRadius(energy, angle);
        const affectedCities = calculateAffectedCities(impactLat, impactLon, crater.diameter, blastRadius);
        const economicImpact = calculateEconomicImpact(impactLat, impactLon, crater.diameter, energy, angle);
        const gdpImpactPercentage = calculateGDPImpactPercentage(economicImpact);
        
        // Create results object with all impactor-2025 fields
>>>>>>> 340be630
        const results = {
            // Basic impact parameters
            impact_energy_joules: energy,
            tnt_equivalent_megatons: tntEquivalent,
            crater_diameter_m: crater.diameter,
            crater_depth_m: crater.depth,
            tsunami_height_m: tsunamiHeight,
            peak_ground_acceleration: peakGroundAcceleration,
<<<<<<< HEAD
            exposed_population: exposedPopulation,
            affected_cities: sampleCities,
            estimated_damage_usd: economicLoss,
            total_economic_loss_usd: economicLoss,
            gdp_impact_percentage: gdpPercentage,
            uncertainty_bounds: {
                crater_diameter: [crater.diameter * 0.8, crater.diameter * 1.2],
                tsunami_height: tsunamiHeight ? [tsunamiHeight * 0.5, tsunamiHeight * 2.0] : [0, 0],
                exposed_population: [exposedPopulation * 0.7, exposedPopulation * 1.3],
                economic_damage: [economicLoss * 0.6, economicLoss * 1.4]
=======
            
            // Population and cities
            exposed_population: exposedPopulation.total,
            affected_cities: affectedCities,
            
            // Economic impact
            estimated_damage_usd: economicImpact.totalDamage,
            total_economic_loss_usd: economicImpact.totalDamage,
            gdp_impact_percentage: gdpImpactPercentage,
            
            // MMI and tsunami zones (simplified)
            mmi_zones: calculateMMIZones(seismicMagnitude, impactLat, impactLon),
            tsunami_zones: tsunamiHeight ? calculateTsunamiZones(tsunamiHeight, impactLat, impactLon) : [],
            
            // Uncertainty bounds
            uncertainty_bounds: {
                crater_diameter: [crater.diameter * 0.8, crater.diameter * 1.2],
                seismic_magnitude: [seismicMagnitude - 0.5, seismicMagnitude + 0.5],
                tsunami_height: tsunamiHeight ? [tsunamiHeight * 0.5, tsunamiHeight * 2.0] : [0, 0],
                exposed_population: [exposedPopulation.total * 0.7, exposedPopulation.total * 1.3],
                economic_damage: [economicImpact.totalDamage * 0.6, economicImpact.totalDamage * 1.4]
>>>>>>> 340be630
            }
        };
        
        console.log('Simulation results:', results);
        
        // Display results
        displayOutcomeCards(results);
        
        // Update visualizations
        updatePredictionVisualizations(impactLat, impactLon, results);
        
    } catch (error) {
        console.error('Simulation failed:', error);
        alert('Simulation failed: ' + error.message);
    } finally {
        isSimulating = false;
        document.getElementById('simulation-progress').style.display = 'none';
        document.getElementById('run-simulation').disabled = false;
    }
}

function displayOutcomeCards(results) {
    const container = document.getElementById('outcome-cards');
    if (!container) return;
    
    const formatNumber = (num, decimals = 1) => {
        if (num === undefined || num === null || isNaN(num)) return 'N/A';
        if (num >= 1e12) return `${(num / 1e12).toFixed(decimals)}T`;
        if (num >= 1e9) return `${(num / 1e9).toFixed(decimals)}B`;
        if (num >= 1e6) return `${(num / 1e6).toFixed(decimals)}M`;
        if (num >= 1e3) return `${(num / 1e3).toFixed(decimals)}K`;
        return num.toFixed(decimals);
    };
    
    const formatDistance = (meters) => {
        if (meters >= 1000) return `${(meters / 1000).toFixed(1)} km`;
        return `${meters.toFixed(0)} m`;
    };
    
    const formatEnergy = (joules) => {
        if (joules >= 1e21) return `${(joules / 1e21).toFixed(1)} ZJ`;
        if (joules >= 1e18) return `${(joules / 1e18).toFixed(1)} EJ`;
        if (joules >= 1e15) return `${(joules / 1e15).toFixed(1)} PJ`;
        return `${(joules / 1e12).toFixed(1)} TJ`;
    };
    
    const formatLabel = (key) => {
        // snake_case -> Title Case
        return key
            .replace(/_/g, ' ')
            .replace(/\b\w/g, (c) => c.toUpperCase());
    };
    
    container.innerHTML = `
        <div class="outcome-card energy">
            <div class="card-icon">💥</div>
            <div class="card-content">
                <h3>Impact Energy</h3>
                <div class="card-value">${formatEnergy(results.impact_energy_joules)}</div>
                <div class="card-subtitle">${formatNumber(results.tnt_equivalent_megatons)} MT TNT</div>
            </div>
        </div>

        <div class="outcome-card crater">
            <div class="card-icon">🕳️</div>
            <div class="card-content">
                <h3>Crater Diameter</h3>
                <div class="card-value">${formatDistance(results.crater_diameter_m)}</div>
                <div class="card-subtitle">Depth: ${formatDistance(results.crater_depth_m)}</div>
            </div>
<<<<<<< HEAD
            
            
            ${results.tsunami_height_m ? `
            <div class="outcome-card tsunami">
                <div class="card-icon">🌊</div>
                <div class="card-content">
                    <h3>Tsunami Height</h3>
                    <div class="card-value">${results.tsunami_height_m.toFixed(1)} m</div>
                    <div class="card-subtitle">Maximum wave height</div>
=======
        </div>

        <div class="outcome-card seismic">
            <div class="card-icon">🌍</div>
            <div class="card-content">
                <h3>Seismic Magnitude</h3>
                <div class="card-value">${results.seismic_magnitude?.toFixed(1) || 'N/A'}</div>
                <div class="card-subtitle">PGA: ${results.peak_ground_acceleration?.toFixed(2) || 'N/A'} m/s²</div>
            </div>
        </div>

        ${typeof results.tsunami_height_m === 'number' && results.tsunami_height_m > 0 ? `
        <div class="outcome-card tsunami">
            <div class="card-icon">🌊</div>
            <div class="card-content">
                <h3>Tsunami Height</h3>
                <div class="card-value">${results.tsunami_height_m?.toFixed(1) || 'N/A'} m</div>
                <div class="card-subtitle">Maximum wave height</div>
            </div>
        </div>
        ` : ''}

        <div class="outcome-card population">
            <div class="card-icon">👥</div>
            <div class="card-content">
                <h3>Exposed Population</h3>
                <div class="card-value">
                    ${results.exposed_population && results.exposed_population > 0
                        ? formatNumber(results.exposed_population, 0)
                        : '—'}
                </div>
                <div class="card-subtitle">
                    ${results.exposed_population && results.exposed_population > 0
                        ? `${results.affected_cities?.length || 0} cities affected`
                        : 'No populated areas affected'}
                </div>
            </div>
        </div>

        <div class="outcome-card economic">
            <div class="card-icon">💰</div>
            <div class="card-content">
                <h3>Economic Loss</h3>
                <div class="card-value">
                    ${(results.total_economic_loss_usd || results.estimated_damage_usd) > 0
                        ? `$${formatNumber(results.total_economic_loss_usd || results.estimated_damage_usd, 0)}`
                        : '—'}
                </div>
                <div class="card-subtitle">
                    ${(results.total_economic_loss_usd || results.estimated_damage_usd) > 0
                        ? (results.gdp_impact_percentage
                            ? `${results.gdp_impact_percentage?.toFixed(2) || 'N/A'}% of world GDP`
                            : 'USD')
                        : 'No significant damage expected'}
>>>>>>> 340be630
                </div>
            </div>
        </div>

        ${results.affected_cities && results.affected_cities.length > 0 ? `
        <div class="affected-cities">
            <h3>Affected Cities</h3>
            <div class="cities-list">
                ${results.affected_cities.map(city => `
                    <div class="city-item">
                        <div class="city-name">${city.name}</div>
                        <div class="city-details">
                            <span class="city-distance">${city.distance.toFixed(1)} km away</span>
                            <span class="city-exposure ${city.exposure_level}">${city.exposure_level} exposure</span>
                            <span class="city-population">${formatNumber(city.population, 0)} people</span>
                        </div>
                    </div>
                `).join('')}
            </div>
        </div>
        ` : ''}

        <div class="uncertainty-bounds">
            <h3>Uncertainty Bounds</h3>
            <div class="uncertainty-grid">
                ${Object.entries(results.uncertainty_bounds).map(([key, bounds]) => `
                    <div class="uncertainty-item">
                        <h4>${formatLabel(key)}</h4>
                        <div class="uncertainty-range">
                            ${formatNumber(bounds[0])} - ${formatNumber(bounds[1])}
                        </div>
                    </div>
                `).join('')}
            </div>
        </div>
    `;
    
    // Display detailed impact metrics
    displayDetailedImpactMetrics(results);
}

function displayDetailedImpactMetrics(results) {
    const detailedMetricsContainer = document.getElementById('detailed-impact-metrics');
    if (!detailedMetricsContainer) return;
    
    const formatNumber = (num, decimals = 1) => {
        if (num === undefined || num === null || isNaN(num)) return 'N/A';
        if (num >= 1e12) return `${(num / 1e12).toFixed(decimals)}T`;
        if (num >= 1e9) return `${(num / 1e9).toFixed(decimals)}B`;
        if (num >= 1e6) return `${(num / 1e6).toFixed(decimals)}M`;
        if (num >= 1e3) return `${(num / 1e3).toFixed(decimals)}K`;
        return num.toFixed(decimals);
    };
    
    const formatDistance = (meters) => {
        if (meters >= 1000) return `${(meters / 1000).toFixed(1)} km`;
        return `${meters.toFixed(0)} m`;
    };
    
    const formatEnergy = (joules) => {
        if (joules >= 1e21) return `${(joules / 1e21).toFixed(1)} ZJ`;
        if (joules >= 1e18) return `${(joules / 1e18).toFixed(1)} EJ`;
        if (joules >= 1e15) return `${(joules / 1e15).toFixed(1)} PJ`;
        return `${(joules / 1e12).toFixed(1)} TJ`;
    };
    
    // Update impact energy card
    document.getElementById('impact-energy-value').textContent = formatEnergy(results.impact_energy_joules);
    document.getElementById('impact-energy-subtitle').textContent = `${formatNumber(results.tnt_equivalent_megatons)} MT TNT`;
    
    // Update crater diameter card
    document.getElementById('crater-diameter-value').textContent = formatDistance(results.crater_diameter_m);
    document.getElementById('crater-diameter-subtitle').textContent = `Depth: ${formatDistance(results.crater_depth_m)}`;
    
    
    // Update exposed population card
    const exposedPopulation = results.exposed_population || 0;
    document.getElementById('exposed-population-value').textContent = exposedPopulation > 0 ? formatNumber(exposedPopulation, 0) : '—';
    const affectedCitiesCount = results.affected_cities ? results.affected_cities.length : 0;
    document.getElementById('exposed-population-subtitle').textContent = exposedPopulation > 0 ? 
        `${affectedCitiesCount} cities affected` : 'No populated areas affected';
    
    // Update economic loss card
    const economicLoss = results.estimated_damage_usd || results.total_economic_loss_usd || 0;
    document.getElementById('economic-loss-value').textContent = economicLoss > 0 ? `$${formatNumber(economicLoss, 0)}` : '—';
    const gdpPercentage = results.gdp_impact_percentage || 0;
    document.getElementById('economic-loss-subtitle').textContent = economicLoss > 0 ? 
        (gdpPercentage > 0 ? `${gdpPercentage.toFixed(2)}% of world GDP` : 'USD') : 'No significant damage expected';
    
    // Show the detailed metrics section
    detailedMetricsContainer.style.display = 'block';
    
    // Display affected cities if available
    displayAffectedCities(results.affected_cities);
    
    // Display uncertainty bounds if available
    displayUncertaintyBounds(results.uncertainty_bounds);
}

function displayAffectedCities(affectedCities) {
    const citiesSection = document.getElementById('affected-cities-section');
    const citiesList = document.getElementById('affected-cities-list');
    
    if (!citiesSection || !citiesList) return;
    
    if (!affectedCities || affectedCities.length === 0) {
        citiesSection.style.display = 'none';
        return;
    }
    
    const formatNumber = (num, decimals = 0) => {
        if (num === undefined || num === null || isNaN(num)) return 'N/A';
        if (num >= 1e6) return `${(num / 1e6).toFixed(decimals)}M`;
        if (num >= 1e3) return `${(num / 1e3).toFixed(decimals)}K`;
        return num.toFixed(decimals);
    };
    
    citiesList.innerHTML = affectedCities.map(city => `
        <div class="city-item">
            <div class="city-name">${city.name || 'Unknown City'}</div>
            <div class="city-details">
                <div class="city-distance">${(city.distance_from_impact || city.distance || 0).toFixed(1)} km away</div>
                <div class="city-exposure ${(city.exposure_level || city.exposureLevel || 'low').toLowerCase()}">
                    ${city.exposure_level || city.exposureLevel || 'Low'} exposure
                </div>
                <div class="city-population">${formatNumber(city.population, 0)} people</div>
            </div>
        </div>
    `).join('');
    
    citiesSection.style.display = 'block';
}

function displayUncertaintyBounds(uncertaintyBounds) {
    const boundsSection = document.getElementById('uncertainty-bounds-section');
    const boundsGrid = document.getElementById('uncertainty-bounds-grid');
    
    if (!boundsSection || !boundsGrid) return;
    
    if (!uncertaintyBounds || Object.keys(uncertaintyBounds).length === 0) {
        boundsSection.style.display = 'none';
        return;
    }
    
    const formatNumber = (num, decimals = 1) => {
        if (num === undefined || num === null || isNaN(num)) return 'N/A';
        if (num >= 1e12) return `${(num / 1e12).toFixed(decimals)}T`;
        if (num >= 1e9) return `${(num / 1e9).toFixed(decimals)}B`;
        if (num >= 1e6) return `${(num / 1e6).toFixed(decimals)}M`;
        if (num >= 1e3) return `${(num / 1e3).toFixed(decimals)}K`;
        return num.toFixed(decimals);
    };
    
    const formatLabel = (key) => {
        return key.replace(/_/g, ' ').replace(/\b\w/g, c => c.toUpperCase());
    };
    
    boundsGrid.innerHTML = Object.entries(uncertaintyBounds).map(([key, bounds]) => `
        <div class="uncertainty-item">
            <h4>${formatLabel(key)}</h4>
            <div class="uncertainty-range">${formatNumber(bounds[0])} - ${formatNumber(bounds[1])}</div>
        </div>
    `).join('');
    
    boundsSection.style.display = 'block';
}

// ===== PREDICTION VISUALIZATION FUNCTIONS =====

function initializePredictionVisualizations() {
    initializePredictionMap();
    initializePredictionGlobe();
}

function initializePredictionMap() {
    const mapContainer = document.getElementById('impact-map');
    if (!mapContainer || predictionMap) return;
    
    try {
        predictionMap = L.map('impact-map', {
            center: [0, 0],
            zoom: 2,
            zoomControl: true,
            attributionControl: true
        });
        
        // Add tile layer
        L.tileLayer('https://{s}.tile.openstreetmap.org/{z}/{x}/{y}.png', {
            attribution: '© OpenStreetMap contributors',
            maxZoom: 19
        }).addTo(predictionMap);
        
<<<<<<< HEAD
        // Add impact marker
        const impactMarker = L.marker([40.7128, -74.0060], {
            icon: L.divIcon({
                className: 'impact-marker',
                html: '<div style="background-color: #ff0000; border-radius: 50%; width: 20px; height: 20px; border: 3px solid white; animation: pulse 2s infinite;"></div>',
                iconSize: [20, 20]
            })
        }).addTo(predictionMap);
        
        impactMarker.bindPopup('<b>Impact Location</b><br>Lat: 40.7128°<br>Lon: -74.0060°');
        
        // Add impact circle (will be updated when simulation runs)
        const impactCircle = L.circle([40.7128, -74.0060], {
            color: '#ff0000',
            fillColor: '#ff0000',
            fillOpacity: 0.1,
            radius: 100000 // Default 100km radius, will be updated during simulation
        }).addTo(predictionMap);
=======
        // Add click event listener for impact point selection (prevent duplicate listeners)
        if (!predictionMap._impactClickAdded) {
            predictionMap.on('click', function(e) {
                const lat = e.latlng.lat;
                const lng = e.latlng.lng;
                
                console.log('=== 2D MAP CLICK DEBUG ===');
                console.log('2D Map clicked at:', lat, lng);
                console.log('==========================');
                
                // Update impact coordinates
                updateImpactCoordinates(lat, lng);
                
                // Update 3D globe impact point
                update3DGlobeImpactPoint(lat, lng);
                
                // Update 2D map impact point
                update2DMapImpactPoint(lat, lng);
            });
            predictionMap._impactClickAdded = true;
        }
>>>>>>> 340be630
        
        console.log('Prediction map initialized');
    } catch (error) {
        console.error('Failed to initialize prediction map:', error);
    }
}

function initializePredictionGlobe() {
    const globeContainer = document.getElementById('globe-3d');
    if (!globeContainer || predictionGlobe) return;
    
    try {
        // Clear container
        globeContainer.innerHTML = '';
        
        // Create Three.js scene
        const scene = new THREE.Scene();
        const camera = new THREE.PerspectiveCamera(75, 1, 0.1, 1000);
        const renderer = new THREE.WebGLRenderer({ alpha: true, antialias: true });
        
        // Set up renderer with enhanced quality
        const containerWidth = globeContainer.clientWidth;
        const containerHeight = globeContainer.clientHeight;
        renderer.setSize(containerWidth, containerHeight);
        renderer.setClearColor(0x000000, 0);
        renderer.shadowMap.enabled = true;
        renderer.shadowMap.type = THREE.PCFSoftShadowMap;
        renderer.antialias = true;
        renderer.pixelRatio = window.devicePixelRatio;
        globeContainer.appendChild(renderer.domElement);
        
        // Create Earth geometry with higher resolution
        const earthGeometry = new THREE.SphereGeometry(1, 128, 128);
        
        // Create Earth material with NASA Blue Marble texture
        const earthTexture = new THREE.TextureLoader().load(
            'https://raw.githubusercontent.com/mrdoob/three.js/dev/examples/textures/planets/earth_atmos_2048.jpg',
            undefined, // onLoad
            undefined, // onProgress
            (error) => {
                console.error('Failed to load Earth texture:', error);
            }
        );
        
        // Create fallback material in case texture fails
        const fallbackMaterial = new THREE.MeshPhongMaterial({
            color: 0x4a90e2, // Blue color
            shininess: 100,
            transparent: false
        });
        
        const earthMaterial = new THREE.MeshPhongMaterial({
            map: earthTexture,
            shininess: 100,
            transparent: false,
            side: THREE.DoubleSide
        });
        
        // Create Earth mesh
        const earth = new THREE.Mesh(earthGeometry, earthMaterial);
        earth.castShadow = true;
        earth.receiveShadow = true;
        scene.add(earth);
        
        // Add night lights texture for realistic night side
        const nightTexture = new THREE.TextureLoader().load(
            'https://raw.githubusercontent.com/mrdoob/three.js/dev/examples/textures/planets/earth_lights_2048.jpg',
            undefined, // onLoad
            undefined, // onProgress
            (error) => {
                console.error('Failed to load night lights texture:', error);
            }
        );
        const nightMaterial = new THREE.MeshBasicMaterial({
            map: nightTexture,
            transparent: true,
            opacity: 0.8,
            side: THREE.DoubleSide
        });
        
        const nightEarth = new THREE.Mesh(earthGeometry, nightMaterial);
        scene.add(nightEarth);
        
        // Atmosphere removed for cleaner look
        
        // Add clouds with NASA cloud texture
        const cloudGeometry = new THREE.SphereGeometry(1.05, 32, 32);
        const cloudTexture = new THREE.TextureLoader().load(
            'https://raw.githubusercontent.com/mrdoob/three.js/dev/examples/textures/planets/earth_clouds_1024.png',
            undefined, // onLoad
            undefined, // onProgress
            (error) => {
                console.error('Failed to load cloud texture:', error);
            }
        );
        const cloudMaterial = new THREE.MeshBasicMaterial({
            map: cloudTexture,
            transparent: true,
            opacity: 0.3,
            side: THREE.DoubleSide
        });
        const clouds = new THREE.Mesh(cloudGeometry, cloudMaterial);
        scene.add(clouds);
        
        // Cloud animation variables
        let cloudRotationSpeed = 0.0005; // Slow rotation speed for clouds
        let cloudRotationY = 0;
        let cloudOpacity = 0.3;
        let cloudOpacityDirection = 1;
        let cloudOpacitySpeed = 0.001;
        let cloudSpeedVariation = 0;
        let frameCount = 0;
        
        // Impact marker animation variables
        let impactPulseTime = 0;
        
        // Add lighting
        const ambientLight = new THREE.AmbientLight(0x404040, 0.4);
        scene.add(ambientLight);
        
        const directionalLight = new THREE.DirectionalLight(0xffffff, 0.8);
        directionalLight.position.set(5, 3, 5);
        directionalLight.castShadow = true;
        directionalLight.shadow.mapSize.width = 2048;
        directionalLight.shadow.mapSize.height = 2048;
        scene.add(directionalLight);
        
        // Position camera
        camera.position.z = 3;
        
        // Add impact point marker (simplified and properly positioned)
        const impactGroup = new THREE.Group();
        impactGroup.userData = { isImpactPoint: true };
        impactGroup.visible = false;
        
        // Main impact marker - simple sphere directly on Earth surface (larger for visibility)
        const impactGeometry = new THREE.SphereGeometry(0.02, 12, 12);
        const impactMaterial = new THREE.MeshBasicMaterial({ 
            color: 0xff0000,
            transparent: false,
            opacity: 1.0
        });
        const impactSphere = new THREE.Mesh(impactGeometry, impactMaterial);
        impactGroup.add(impactSphere);
        
        // Simple pulsing ring effect (larger for visibility)
        const ringGeometry = new THREE.RingGeometry(0.03, 0.05, 16);
        const ringMaterial = new THREE.MeshBasicMaterial({
            color: 0xff0000,
            transparent: true,
            opacity: 0.8,
            side: THREE.DoubleSide
        });
        const ring = new THREE.Mesh(ringGeometry, ringMaterial);
        impactGroup.add(ring);
        
        // Add impact group as child of Earth so it rotates with Earth
        earth.add(impactGroup);
        
        console.log('Impact group created and added to scene:', impactGroup);
        console.log('Impact group visible:', impactGroup.visible);
        
        // Add interactive controls
        let isMouseDown = false;
        let mouseX = 0, mouseY = 0;
        let targetRotationX = 0, targetRotationY = 0;
        let rotationX = 0, rotationY = 0;
        
        // Mouse event handlers
        renderer.domElement.addEventListener('mousedown', (event) => {
            isMouseDown = true;
            mouseX = event.clientX;
            mouseY = event.clientY;
        });
        
        renderer.domElement.addEventListener('mousemove', (event) => {
            if (!isMouseDown) return;
            
            const deltaX = event.clientX - mouseX;
            const deltaY = event.clientY - mouseY;
            
            targetRotationY += deltaX * 0.01;
            targetRotationX += deltaY * 0.01;
            
            mouseX = event.clientX;
            mouseY = event.clientY;
        });
        
        renderer.domElement.addEventListener('mouseup', () => {
            isMouseDown = false;
        });
        
        renderer.domElement.addEventListener('wheel', (event) => {
            event.preventDefault();
            camera.position.z += event.deltaY * 0.01;
            camera.position.z = Math.max(2, Math.min(5, camera.position.z));
        });

        // Add click event listener for impact point selection
        renderer.domElement.addEventListener('click', (event) => {
            // Only handle click if not dragging
            if (isMouseDown) return;
            
            // Get mouse position in normalized device coordinates
            const rect = renderer.domElement.getBoundingClientRect();
            const mouse = new THREE.Vector2();
            mouse.x = ((event.clientX - rect.left) / rect.width) * 2 - 1;
            mouse.y = -((event.clientY - rect.top) / rect.height) * 2 + 1;

            // Create raycaster with proper range for Earth sphere
            const raycaster = new THREE.Raycaster();
            raycaster.setFromCamera(mouse, camera);
            raycaster.far = 10; // Earth radius is 1, so 10 should be enough
            raycaster.near = 0.1;

            // Collect all Earth objects for intersection testing
            const earthObjects = [earth, nightEarth, clouds].filter(obj => obj);
            console.log('Testing intersection with', earthObjects.length, 'Earth objects');

            // Test intersection with all Earth objects
            let intersects = [];
            for (const obj of earthObjects) {
                const objIntersects = raycaster.intersectObject(obj);
                if (objIntersects.length > 0) {
                    intersects = objIntersects;
                    console.log('Found intersection with', obj.geometry?.type || 'unknown object');
                    break;
                }
            }
            
            if (intersects.length > 0) {
                const point = intersects[0].point;
                
                // Convert 3D point to lat/lng (accounting for Earth rotation)
                // First, apply inverse rotation to get world coordinates
                const inverseRotationX = -earth.rotation.x;
                const inverseRotationY = -earth.rotation.y;
                
                // Rotate point back to original position
                const rotatedPoint = point.clone();
                
                // Apply inverse Y rotation
                const cosY = Math.cos(inverseRotationY);
                const sinY = Math.sin(inverseRotationY);
                const newX = rotatedPoint.x * cosY - rotatedPoint.z * sinY;
                const newZ = rotatedPoint.x * sinY + rotatedPoint.z * cosY;
                rotatedPoint.x = newX;
                rotatedPoint.z = newZ;
                
                // Apply inverse X rotation
                const cosX = Math.cos(inverseRotationX);
                const sinX = Math.sin(inverseRotationX);
                const newY = rotatedPoint.y * cosX - rotatedPoint.z * sinX;
                const newZ2 = rotatedPoint.y * sinX + rotatedPoint.z * cosX;
                rotatedPoint.y = newY;
                rotatedPoint.z = newZ2;
                
                // Now convert to lat/lng
                const lat = Math.asin(rotatedPoint.y) * (180 / Math.PI);
                const lng = Math.atan2(rotatedPoint.z, rotatedPoint.x) * (180 / Math.PI);
                
                console.log('=== 3D EARTH CLICK DEBUG ===');
                console.log('3D Earth clicked at:', lat, lng);
                console.log('3D point:', point.x, point.y, point.z);
                console.log('=============================');
                
                // Update impact coordinates
                updateImpactCoordinates(lat, lng);

                // Update 3D impact marker position - directly on Earth surface
                impactGroup.position.copy(point);
                impactGroup.position.normalize();
                impactGroup.position.multiplyScalar(1.0); // Exactly on Earth surface
                
                console.log('Impact group position set to:', impactGroup.position);
                
                // Position ring at the same location as the sphere
                ring.position.set(0, 0, 0);
                
                // Make ring face outward from Earth surface
                const surfaceNormal = impactGroup.position.clone();
                ring.lookAt(ring.position.clone().add(surfaceNormal));
                
                impactGroup.visible = true; // Show the impact point
                
                console.log('Impact group visible set to:', impactGroup.visible);
                console.log('Impact group children count:', impactGroup.children.length);
                
                // Update 2D map marker
                update2DMapImpactPoint(lat, lng);
            } else {
                // Fallback: calculate lat/lng from screen coordinates using equirectangular projection
                console.log('No intersection found, using fallback calculation');
                
                // Convert screen coordinates to lat/lng using equirectangular projection
                const lat = (mouse.y + 1) * 90 - 90; // -90 to 90
                const lng = (mouse.x + 1) * 180 - 180; // -180 to 180
                
                console.log('Fallback coordinates:', lat, lng);
                
                // Update impact coordinates
                updateImpactCoordinates(lat, lng);
                
                // Convert lat/lng to 3D point on Earth surface (correct formula)
                const phi = lat * Math.PI / 180;  // latitude in radians
                const theta = lng * Math.PI / 180; // longitude in radians
                
                let x = Math.cos(phi) * Math.cos(theta);
                let y = Math.sin(phi);
                let z = Math.cos(phi) * Math.sin(theta);
                
                // Apply Earth rotation to match current orientation
                const rotationX = earth.rotation.x;
                const rotationY = earth.rotation.y;
                
                // Apply Y rotation
                const cosY = Math.cos(rotationY);
                const sinY = Math.sin(rotationY);
                const newX = x * cosY - z * sinY;
                const newZ = x * sinY + z * cosY;
                x = newX;
                z = newZ;
                
                // Apply X rotation
                const cosX = Math.cos(rotationX);
                const sinX = Math.sin(rotationX);
                const newY = y * cosX - z * sinX;
                const newZ2 = y * sinX + z * cosX;
                y = newY;
                z = newZ2;
                
                // Update 3D impact marker position
                impactGroup.position.set(x, y, z);
                impactGroup.visible = true;
                
                // Position ring at the same location as the sphere
                ring.position.set(0, 0, 0);
                
                // Make ring face outward from Earth surface
                const surfaceNormal = impactGroup.position.clone();
                ring.lookAt(ring.position.clone().add(surfaceNormal));
                
                // Update 2D map marker
                update2DMapImpactPoint(lat, lng);
            }
        });
        
        // Handle window resize
        function handleResize() {
            const container = globeContainer;
            const width = container.clientWidth;
            const height = container.clientHeight;
            
            camera.aspect = width / height;
            camera.updateProjectionMatrix();
            renderer.setSize(width, height);
        }
        
        window.addEventListener('resize', handleResize);
        
        // Animation loop
        function animate() {
            requestAnimationFrame(animate);
            
            // Smooth rotation interpolation
            rotationX += (targetRotationX - rotationX) * 0.1;
            rotationY += (targetRotationY - rotationY) * 0.1;
            
            // Apply rotations
            earth.rotation.x = rotationX;
            earth.rotation.y = rotationY;
            nightEarth.rotation.x = rotationX;
            nightEarth.rotation.y = rotationY;
            
            // Independent cloud rotation for dynamic effect
            frameCount++;
            
            // Add slight speed variation every 100 frames for more natural movement
            if (frameCount % 100 === 0) {
                cloudSpeedVariation = (Math.random() - 0.5) * 0.0002;
            }
            
            cloudRotationY += cloudRotationSpeed + cloudSpeedVariation;
            clouds.rotation.x = rotationX;
            clouds.rotation.y = cloudRotationY;
            
            // Dynamic cloud opacity for weather effect
            cloudOpacity += cloudOpacityDirection * cloudOpacitySpeed;
            if (cloudOpacity >= 0.5) {
                cloudOpacity = 0.5;
                cloudOpacityDirection = -1;
            } else if (cloudOpacity <= 0.1) {
                cloudOpacity = 0.1;
                cloudOpacityDirection = 1;
            }
            cloudMaterial.opacity = cloudOpacity;
            
            // Update impact marker position to stay on Earth surface
            if (impactGroup.visible) {
                // Ensure the impact point stays on the Earth surface
                const currentPosition = impactGroup.position.clone();
                currentPosition.normalize();
                currentPosition.multiplyScalar(1.0); // Exactly on Earth surface
                impactGroup.position.copy(currentPosition);
                
                // Update ring position and orientation
                ring.position.set(0, 0, 0);
                const surfaceNormal = impactGroup.position.clone();
                ring.lookAt(ring.position.clone().add(surfaceNormal));
                
                // Animate impact marker pulse effect
                impactPulseTime += 0.05;
                const pulseScale = 1 + Math.sin(impactPulseTime) * 0.03; // Very small pulse scale
                
                // Apply pulse scale to the main sphere
                impactSphere.scale.setScalar(pulseScale);
                
                // Animate ring opacity
                const ringOpacity = 0.5 + Math.sin(impactPulseTime * 2) * 0.3;
                ring.material.opacity = Math.max(0.2, ringOpacity);
            }
            
            renderer.render(scene, camera);
        }
        
        // Initial resize and start animation
        handleResize();
        animate();
        
        // Store references
        predictionGlobe = {
            scene: scene,
            camera: camera,
            renderer: renderer,
            earth: earth,
            impactPoint: impactGroup,
            animate: animate
        };
        
        console.log('Three.js prediction globe initialized');
    } catch (error) {
        console.error('Failed to initialize Three.js globe:', error);
        // Fallback to simple CSS globe
        globeContainer.innerHTML = `
            <div style="width: 100%; height: 100%; display: flex; align-items: center; justify-content: center; color: white; font-size: 14px;">
                <div style="text-align: center;">
                    <div style="width: 100px; height: 100px; border-radius: 50%; background: radial-gradient(circle at 30% 30%, #4facfe, #1a1a2e); margin: 0 auto 10px; animation: spin 10s linear infinite;"></div>
                    <div>3D Earth Globe</div>
                    <div style="font-size: 12px; opacity: 0.7;">Loading...</div>
                </div>
            </div>
        `;
        
        // Add fallback CSS
        const style = document.createElement('style');
        style.textContent = `
            @keyframes spin {
                from { transform: rotateY(0deg); }
                to { transform: rotateY(360deg); }
            }
        `;
        document.head.appendChild(style);
    }
}

// Update impact coordinates in UI
function updateImpactCoordinates(lat, lng) {
    // Update latitude input
    const latInput = document.getElementById('impact-lat');
    if (latInput) {
        latInput.value = lat.toFixed(4);
    }
    
    // Update longitude input
    const lngInput = document.getElementById('impact-lon');
    if (lngInput) {
        lngInput.value = lng.toFixed(4);
    }
    
    console.log('Updated impact coordinates:', lat, lng);
}

// Update 3D globe impact point
function update3DGlobeImpactPoint(lat, lng) {
    if (!predictionGlobe || !predictionGlobe.scene) return;
    
    // Convert lat/lng to 3D coordinates (correct spherical coordinates)
    const phi = lat * Math.PI / 180;  // latitude in radians
    const theta = lng * Math.PI / 180; // longitude in radians
    
    let x = Math.cos(phi) * Math.cos(theta);
    let y = Math.sin(phi);
    let z = Math.cos(phi) * Math.sin(theta);
    
    // Apply Earth rotation to match current orientation
    const earth = predictionGlobe.scene.children.find(child => child.geometry && child.geometry.type === 'SphereGeometry');
    if (earth) {
        const rotationX = earth.rotation.x;
        const rotationY = earth.rotation.y;
        
        // Apply Y rotation
        const cosY = Math.cos(rotationY);
        const sinY = Math.sin(rotationY);
        const newX = x * cosY - z * sinY;
        const newZ = x * sinY + z * cosY;
        x = newX;
        z = newZ;
        
        // Apply X rotation
        const cosX = Math.cos(rotationX);
        const sinX = Math.sin(rotationX);
        const newY = y * cosX - z * sinX;
        const newZ2 = y * sinX + z * cosX;
        y = newY;
        z = newZ2;
    }
    
    console.log('update3DGlobeImpactPoint called with:', lat, lng);
    console.log('3D coordinates:', x, y, z);
    
    // Find and update impact point in 3D scene
    let impactPointFound = false;
    predictionGlobe.scene.traverse((child) => {
        if (child.userData && child.userData.isImpactPoint) {
            console.log('Found impact point in scene:', child);
            // Position exactly on Earth surface
            child.position.set(x, y, z);
            child.visible = true; // Show the impact point
            impactPointFound = true;
            
            console.log('Impact point position set to:', child.position);
            console.log('Impact point visible:', child.visible);
            
            // Update ring orientation
            child.traverse((subChild) => {
                if (subChild.geometry && subChild.geometry.type === 'RingGeometry') {
                    console.log('Found ring geometry, updating orientation');
                    // Position ring at the same location
                    subChild.position.set(0, 0, 0);
                    // Make ring face outward from Earth surface
                    const surfaceNormal = child.position.clone();
                    subChild.lookAt(subChild.position.clone().add(surfaceNormal));
                }
            });
        }
    });
    
    if (!impactPointFound) {
        console.error('Impact point not found in scene!');
    }
}

// Update 2D map impact point
function update2DMapImpactPoint(lat, lng) {
    if (!predictionMap) return;
    
    // Clear existing markers
    predictionMap.eachLayer(layer => {
        if (layer instanceof L.Marker || layer instanceof L.Circle) {
            predictionMap.removeLayer(layer);
        }
    });
    
    // Add new impact marker
    const impactMarker = L.marker([lat, lng], {
        icon: L.divIcon({
            className: 'impact-marker',
            html: '<div style="background-color: #ff0000; border-radius: 50%; width: 20px; height: 20px; border: 3px solid white; animation: pulse 2s infinite;"></div>',
            iconSize: [20, 20]
        })
    }).addTo(predictionMap);
    
    impactMarker.bindPopup(`<b>Impact Location</b><br>Lat: ${lat.toFixed(4)}°<br>Lon: ${lng.toFixed(4)}°`);
    
    // Center map on impact point
    predictionMap.setView([lat, lng], 8);
}

function updatePredictionVisualizations(lat, lon, results) {
    // Update map center and markers
    if (predictionMap) {
        predictionMap.setView([lat, lon], 8);
        
        // Update impact marker
        const impactMarker = L.marker([lat, lon], {
            icon: L.divIcon({
                className: 'impact-marker',
                html: '<div style="background-color: #ff0000; border-radius: 50%; width: 20px; height: 20px; border: 3px solid white; animation: pulse 2s infinite;"></div>',
                iconSize: [20, 20]
            })
        });
        
        // Clear existing markers
        predictionMap.eachLayer(layer => {
            if (layer instanceof L.Marker || layer instanceof L.Circle) {
                predictionMap.removeLayer(layer);
            }
        });
        
        impactMarker.addTo(predictionMap);
        impactMarker.bindPopup(`<b>Impact Location</b><br>Lat: ${lat.toFixed(4)}°<br>Lon: ${lon.toFixed(4)}°`);
        
        // Add impact circle based on energy (same calculation as affected cities)
        if (results && results.impact_energy_joules) {
            const radius = calculateImpactRadius(results.impact_energy_joules);
            L.circle([lat, lon], {
                color: '#ff0000',
                fillColor: '#ff0000',
                fillOpacity: 0.1,
                radius: radius * 1000 // Convert km to meters for Leaflet
            }).addTo(predictionMap);
        }
    }
}<|MERGE_RESOLUTION|>--- conflicted
+++ resolved
@@ -1269,7 +1269,6 @@
     
     // Load asteroids on tab switch
     document.querySelector('[data-tab="prediction"]')?.addEventListener('click', () => {
-        console.log('Prediction tab clicked, loading asteroids...');
         loadAsteroids();
         initializePredictionMap();
         initializePredictionGlobe();
@@ -1283,33 +1282,6 @@
         // Initialize choice reminder highlighting
         updateChoiceReminder();
     });
-    
-    // Also load asteroids immediately for debugging
-    console.log('Loading asteroids on page load...');
-    loadAsteroids();
-    
-    // Ensure asteroids are loaded after a short delay
-    setTimeout(() => {
-        if (loadedAsteroids.length === 0) {
-            console.log('No asteroids loaded, using sample data...');
-            loadedAsteroids = getSampleAsteroids();
-            populateAsteroidSelect(loadedAsteroids);
-        }
-    }, 1000);
-    
-    // Add manual button to populate dropdown (for debugging)
-    const asteroidSelect = document.getElementById('asteroid-select');
-    if (asteroidSelect) {
-        const debugButton = document.createElement('button');
-        debugButton.textContent = 'Load Sample Asteroids';
-        debugButton.style.marginTop = '10px';
-        debugButton.onclick = () => {
-            console.log('Manually loading sample asteroids...');
-            loadedAsteroids = getSampleAsteroids();
-            populateAsteroidSelect(loadedAsteroids);
-        };
-        asteroidSelect.parentNode.appendChild(debugButton);
-    }
 }
 
 // Physics calculation functions
@@ -1358,22 +1330,6 @@
     };
 }
 
-<<<<<<< HEAD
-function calculateSeismicMagnitude(energy) {
-    // For impact events, seismic efficiency is much higher than tectonic earthquakes
-    // Impact events can have 10-50% seismic efficiency depending on target material
-    // Reference values:
-    // - 1 MT TNT (4.2e15 J) → ~M4.5 earthquake
-    // - 10 MT TNT (4.2e16 J) → ~M5.5 earthquake  
-    // - 100 MT TNT (4.2e17 J) → ~M6.5 earthquake
-    // - 1000 MT TNT (4.2e18 J) → ~M7.5 earthquake
-    
-    const seismicEfficiency = 0.15; // 15% efficiency for impact events
-    const seismicMoment = energy * seismicEfficiency;
-    
-    // Use the moment magnitude scale: Mw = (2/3) * log10(M0) - 10.7
-    // But adjust for impact events which are more efficient at generating seismic waves
-=======
 function calculateSeismicMagnitude(energy, angle) {
     const angleRad = angle * Math.PI / 180;
     const effectiveEnergy = energy * Math.sin(angleRad);
@@ -1381,17 +1337,8 @@
     // Allocate 1% of effective energy to seismic
     const seismicMoment = effectiveEnergy * 0.01;
     // Calculate moment magnitude
->>>>>>> 340be630
     const magnitude = (2/3) * Math.log10(seismicMoment) - 10.7;
-    
-    // For very large impacts, add a scaling factor to account for surface wave generation
-    const energyJoules = energy;
-    if (energyJoules > 1e18) { // For impacts > 1 EJ
-        const scalingFactor = Math.log10(energyJoules / 1e18) * 0.3;
-        return Math.max(0, Math.min(10, magnitude + scalingFactor));
-    }
-    
-    return Math.max(0, Math.min(10, magnitude));
+    return Math.max(0, Math.min(10, magnitude)); // Clamp between 0-10
 }
 
 function calculateTsunamiHeight(energy, angle, waterDepth = 4000, distanceToShore = 100000) {
@@ -1419,188 +1366,6 @@
 }
 
 function calculatePeakGroundAcceleration(magnitude, distance) {
-<<<<<<< HEAD
-    // For impact events, PGA is typically higher than tectonic earthquakes
-    // Use a modified attenuation relationship for impact events
-    const basePGA = Math.pow(10, magnitude - 1.5 * Math.log10(distance) - 0.01 * distance);
-    
-    // For impact events, add a factor to account for the impulsive nature
-    const impactFactor = 1.5; // Impact events generate higher peak accelerations
-    
-    // Apply distance attenuation (PGA decreases with distance)
-    const distanceKm = distance / 1000; // Convert to km
-    const attenuationFactor = Math.exp(-distanceKm / 50); // Exponential decay over 50km
-    
-    return Math.max(0.01, basePGA * impactFactor * attenuationFactor);
-}
-
-function generateAffectedCities(impactLat, impactLon, energy) {
-    // Get region-specific cities based on impact location
-    const cities = getRegionalCities(impactLat, impactLon);
-    
-    // Calculate impact radius based on energy (same as map circle)
-    const impactRadius = calculateImpactRadius(energy);
-    
-    // Calculate distance from impact point to each city
-    const affectedCities = cities.map(city => {
-        const distance = calculateDistance(impactLat, impactLon, city.lat, city.lon);
-        const exposureLevel = calculateExposureLevel(distance, energy);
-        return {
-            name: city.name,
-            distance_from_impact: distance,
-            distance: distance,
-            population: city.population,
-            exposure_level: exposureLevel,
-            exposureLevel: exposureLevel
-        };
-    });
-    
-    // Filter cities within impact radius and sort by distance
-    return affectedCities
-        .filter(city => city.distance < impactRadius) // Within impact radius
-        .sort((a, b) => a.distance - b.distance)
-        .slice(0, 12); // Show top 12 cities to avoid overflow
-}
-
-function calculateImpactRadius(energy) {
-    // Calculate impact radius based on energy
-    // This should match the radius used in the 2D map circle
-    const energyFactor = Math.log10(energy / 1e15); // Scale energy
-    const baseRadius = 1000; // Base radius in km
-    const energyMultiplier = Math.max(1, energyFactor);
-    
-    // Calculate radius that scales with energy but has reasonable bounds
-    const radius = baseRadius * energyMultiplier;
-    
-    // Set reasonable bounds (100km to 5000km)
-    return Math.max(100, Math.min(5000, radius));
-}
-
-function getRegionalCities(impactLat, impactLon) {
-    // Determine region based on impact location
-    const isNorthAmerica = impactLat > 15 && impactLat < 70 && impactLon > -170 && impactLon < -50;
-    const isEurope = impactLat > 35 && impactLat < 70 && impactLon > -25 && impactLon < 40;
-    const isAsia = impactLat > 5 && impactLat < 55 && impactLon > 60 && impactLon < 180;
-    const isSouthAmerica = impactLat > -60 && impactLat < 15 && impactLon > -90 && impactLon < -30;
-    const isAfrica = impactLat > -35 && impactLat < 40 && impactLon > -20 && impactLon < 60;
-    const isOceania = impactLat > -50 && impactLat < 0 && impactLon > 110 && impactLon < 180;
-    
-    let cities = [];
-    
-    if (isNorthAmerica) {
-        cities = [
-            // North American cities
-            { name: 'New York', lat: 40.7128, lon: -74.0060, population: 8e6 },
-            { name: 'Boston', lat: 42.3601, lon: -71.0589, population: 4e6 },
-            { name: 'Philadelphia', lat: 39.9526, lon: -75.1652, population: 6e6 },
-            { name: 'Washington DC', lat: 38.9072, lon: -77.0369, population: 5e6 },
-            { name: 'Toronto', lat: 43.6532, lon: -79.3832, population: 6e6 },
-            { name: 'Montreal', lat: 45.5017, lon: -73.5673, population: 4e6 },
-            { name: 'Chicago', lat: 41.8781, lon: -87.6298, population: 9e6 },
-            { name: 'Detroit', lat: 42.3314, lon: -83.0458, population: 4e6 },
-            { name: 'Atlanta', lat: 33.7490, lon: -84.3880, population: 5e6 },
-            { name: 'Miami', lat: 25.7617, lon: -80.1918, population: 6e6 },
-            { name: 'Houston', lat: 29.7604, lon: -95.3698, population: 7e6 },
-            { name: 'Los Angeles', lat: 34.0522, lon: -118.2437, population: 12e6 },
-            { name: 'San Francisco', lat: 37.7749, lon: -122.4194, population: 8e6 },
-            { name: 'Seattle', lat: 47.6062, lon: -122.3321, population: 4e6 },
-            { name: 'Vancouver', lat: 49.2827, lon: -123.1207, population: 3e6 },
-            { name: 'Mexico City', lat: 19.4326, lon: -99.1332, population: 22e6 }
-        ];
-    } else if (isEurope) {
-        cities = [
-            // European cities
-            { name: 'London', lat: 51.5074, lon: -0.1278, population: 9e6 },
-            { name: 'Paris', lat: 48.8566, lon: 2.3522, population: 2e6 },
-            { name: 'Berlin', lat: 52.5200, lon: 13.4050, population: 4e6 },
-            { name: 'Madrid', lat: 40.4168, lon: -3.7038, population: 6e6 },
-            { name: 'Rome', lat: 41.9028, lon: 12.4964, population: 3e6 },
-            { name: 'Amsterdam', lat: 52.3676, lon: 4.9041, population: 1e6 },
-            { name: 'Brussels', lat: 50.8503, lon: 4.3517, population: 1e6 },
-            { name: 'Vienna', lat: 48.2082, lon: 16.3738, population: 2e6 },
-            { name: 'Prague', lat: 50.0755, lon: 14.4378, population: 1e6 },
-            { name: 'Warsaw', lat: 52.2297, lon: 21.0122, population: 2e6 },
-            { name: 'Moscow', lat: 55.7558, lon: 37.6176, population: 13e6 },
-            { name: 'Istanbul', lat: 41.0082, lon: 28.9784, population: 16e6 }
-        ];
-    } else if (isAsia) {
-        cities = [
-            // Asian cities
-            { name: 'Tokyo', lat: 35.6762, lon: 139.6503, population: 14e6 },
-            { name: 'Shanghai', lat: 31.2304, lon: 121.4737, population: 25e6 },
-            { name: 'Beijing', lat: 39.9042, lon: 116.4074, population: 22e6 },
-            { name: 'Hong Kong', lat: 22.3193, lon: 114.1694, population: 7e6 },
-            { name: 'Seoul', lat: 37.5665, lon: 126.9780, population: 10e6 },
-            { name: 'Mumbai', lat: 19.0760, lon: 72.8777, population: 12e6 },
-            { name: 'Delhi', lat: 28.7041, lon: 77.1025, population: 33e6 },
-            { name: 'Bangkok', lat: 13.7563, lon: 100.5018, population: 11e6 },
-            { name: 'Jakarta', lat: -6.2088, lon: 106.8456, population: 11e6 },
-            { name: 'Manila', lat: 14.5995, lon: 120.9842, population: 13e6 },
-            { name: 'Singapore', lat: 1.3521, lon: 103.8198, population: 6e6 },
-            { name: 'Kuala Lumpur', lat: 3.1390, lon: 101.6869, population: 8e6 }
-        ];
-    } else if (isSouthAmerica) {
-        cities = [
-            // South American cities
-            { name: 'São Paulo', lat: -23.5505, lon: -46.6333, population: 12e6 },
-            { name: 'Rio de Janeiro', lat: -22.9068, lon: -43.1729, population: 6e6 },
-            { name: 'Buenos Aires', lat: -34.6118, lon: -58.3960, population: 3e6 },
-            { name: 'Lima', lat: -12.0464, lon: -77.0428, population: 10e6 },
-            { name: 'Bogotá', lat: 4.7110, lon: -74.0721, population: 8e6 },
-            { name: 'Caracas', lat: 10.4806, lon: -66.9036, population: 3e6 },
-            { name: 'Santiago', lat: -33.4489, lon: -70.6693, population: 6e6 },
-            { name: 'Montevideo', lat: -34.9011, lon: -56.1645, population: 1e6 },
-            { name: 'La Paz', lat: -16.2902, lon: -68.1341, population: 1e6 },
-            { name: 'Quito', lat: -0.1807, lon: -78.4678, population: 2e6 }
-        ];
-    } else if (isAfrica) {
-        cities = [
-            // African cities
-            { name: 'Cairo', lat: 30.0444, lon: 31.2357, population: 20e6 },
-            { name: 'Lagos', lat: 6.5244, lon: 3.3792, population: 15e6 },
-            { name: 'Johannesburg', lat: -26.2041, lon: 28.0473, population: 5e6 },
-            { name: 'Cape Town', lat: -33.9249, lon: 18.4241, population: 4e6 },
-            { name: 'Nairobi', lat: -1.2921, lon: 36.8219, population: 4e6 },
-            { name: 'Addis Ababa', lat: 9.1450, lon: 38.7667, population: 3e6 },
-            { name: 'Casablanca', lat: 33.5731, lon: -7.5898, population: 3e6 },
-            { name: 'Algiers', lat: 36.7372, lon: 3.0869, population: 2e6 },
-            { name: 'Tunis', lat: 36.8065, lon: 10.1815, population: 1e6 },
-            { name: 'Tripoli', lat: 32.8872, lon: 13.1913, population: 1e6 }
-        ];
-    } else if (isOceania) {
-        cities = [
-            // Oceanian cities
-            { name: 'Sydney', lat: -33.8688, lon: 151.2093, population: 5e6 },
-            { name: 'Melbourne', lat: -37.8136, lon: 144.9631, population: 5e6 },
-            { name: 'Brisbane', lat: -27.4698, lon: 153.0251, population: 2e6 },
-            { name: 'Perth', lat: -31.9505, lon: 115.8605, population: 2e6 },
-            { name: 'Adelaide', lat: -34.9285, lon: 138.6007, population: 1e6 },
-            { name: 'Auckland', lat: -36.8485, lon: 174.7633, population: 1e6 },
-            { name: 'Wellington', lat: -41.2924, lon: 174.7787, population: 0.4e6 },
-            { name: 'Christchurch', lat: -43.5321, lon: 172.6362, population: 0.4e6 }
-        ];
-    } else {
-        // Default global cities for other locations
-        cities = [
-            { name: 'New York', lat: 40.7128, lon: -74.0060, population: 8e6 },
-            { name: 'London', lat: 51.5074, lon: -0.1278, population: 9e6 },
-            { name: 'Tokyo', lat: 35.6762, lon: 139.6503, population: 14e6 },
-            { name: 'Shanghai', lat: 31.2304, lon: 121.4737, population: 25e6 },
-            { name: 'Mumbai', lat: 19.0760, lon: 72.8777, population: 12e6 },
-            { name: 'Delhi', lat: 28.7041, lon: 77.1025, population: 33e6 },
-            { name: 'São Paulo', lat: -23.5505, lon: -46.6333, population: 12e6 },
-            { name: 'Cairo', lat: 30.0444, lon: 31.2357, population: 20e6 },
-            { name: 'Lagos', lat: 6.5244, lon: 3.3792, population: 15e6 },
-            { name: 'Sydney', lat: -33.8688, lon: 151.2093, population: 5e6 },
-            { name: 'Paris', lat: 48.8566, lon: 2.3522, population: 2e6 },
-            { name: 'Moscow', lat: 55.7558, lon: 37.6176, population: 13e6 }
-        ];
-    }
-    
-    return cities;
-}
-
-=======
     // Simplified attenuation relationship
     const pga = Math.pow(10, magnitude - 1.5 * Math.log10(distance) - 0.01 * distance);
     return Math.min(9.81, pga); // Cap at 9.81 m/s² (1g)
@@ -1947,7 +1712,6 @@
 }
 
 // Helper functions
->>>>>>> 340be630
 function calculateDistance(lat1, lon1, lat2, lon2) {
     const R = 6371; // Earth's radius in km
     const dLat = (lat2 - lat1) * Math.PI / 180;
@@ -1959,59 +1723,6 @@
     return R * c;
 }
 
-<<<<<<< HEAD
-function calculateExposureLevel(distance, energy) {
-    // Calculate exposure level based on distance relative to impact radius
-    const impactRadius = calculateImpactRadius(energy);
-    const relativeDistance = distance / impactRadius;
-    
-    // Exposure levels based on distance relative to impact radius
-    if (relativeDistance < 0.5) return 'Extreme';      // Within 50% of impact radius
-    if (relativeDistance < 1.0) return 'High';       // Within impact radius
-    if (relativeDistance < 2.0) return 'Medium';      // Within 2x impact radius
-    return 'Low';                                      // Beyond 2x impact radius
-}
-
-function calculateExposedPopulation(energy, impactLat, impactLon) {
-    // Simplified population exposure calculation
-    const energyFactor = Math.log10(energy / 1e15);
-    const basePopulation = 100e6; // Base population in impact region
-    
-    // Adjust based on energy and location (urban areas have higher population)
-    const urbanFactor = isUrbanArea(impactLat, impactLon) ? 2 : 1;
-    const energyMultiplier = Math.max(1, energyFactor);
-    
-    return Math.round(basePopulation * urbanFactor * energyMultiplier);
-}
-
-function isUrbanArea(lat, lon) {
-    // Simple check for urban areas (major cities and their regions)
-    const urbanRegions = [
-        { lat: 40.7128, lon: -74.0060, radius: 100 }, // New York
-        { lat: 35.6762, lon: 139.6503, radius: 100 }, // Tokyo
-        { lat: 51.5074, lon: -0.1278, radius: 100 }, // London
-        { lat: 28.7041, lon: 77.1025, radius: 100 }, // Delhi
-        { lat: 19.0760, lon: 72.8777, radius: 100 }, // Mumbai
-        { lat: 31.2304, lon: 121.4737, radius: 100 }, // Shanghai
-    ];
-    
-    return urbanRegions.some(region => 
-        calculateDistance(lat, lon, region.lat, region.lon) < region.radius
-    );
-}
-
-function calculateEconomicLoss(energy, population) {
-    // Simplified economic loss calculation
-    const energyFactor = Math.log10(energy / 1e15);
-    const populationFactor = Math.log10(population / 1e6);
-    
-    // Base economic loss in USD
-    const baseLoss = 1e12; // 1 trillion USD base
-    const energyMultiplier = Math.max(1, energyFactor);
-    const populationMultiplier = Math.max(1, populationFactor);
-    
-    return Math.round(baseLoss * energyMultiplier * populationMultiplier);
-=======
 function getMMIColor(mmi) {
     const colors = {
         2: '#00FF00', 3: '#80FF00', 4: '#FFFF00', 5: '#FF8000',
@@ -2049,37 +1760,22 @@
     }
     
     return coordinates;
->>>>>>> 340be630
 }
 
 // Event handlers
 function handleAsteroidSelect(event) {
-    console.log('Asteroid selection changed:', event.target.value);
-    console.log('Event target:', event.target);
-    console.log('Available options:', Array.from(event.target.options).map(opt => ({ value: opt.value, text: opt.text })));
-    
     const asteroidId = event.target.value;
-<<<<<<< HEAD
-    if (asteroidId && asteroidId !== '') {
-=======
     if (asteroidId) {
         // Switch to API method when asteroid is selected
         selectInputMethod('api');
         
->>>>>>> 340be630
         // Find asteroid in loaded data
-        console.log('Looking for asteroid ID:', asteroidId);
-        console.log('Available asteroids:', loadedAsteroids.map(a => ({ id: a.id, name: a.name })));
         const asteroid = loadedAsteroids.find(a => a.id === asteroidId);
         if (asteroid) {
-            console.log('Found asteroid:', asteroid);
             selectedAsteroid = asteroid;
             updateAsteroidParameters(asteroid);
-        } else {
-            console.error('Asteroid not found with ID:', asteroidId);
         }
     } else {
-        console.log('No asteroid selected, resetting parameters');
         selectedAsteroid = null;
         resetAsteroidParameters();
     }
@@ -2098,32 +1794,12 @@
     if (asteroid.estimated_diameter && asteroid.estimated_diameter.meters) {
         const avgDiameter = (asteroid.estimated_diameter.meters.estimated_diameter_min + 
                             asteroid.estimated_diameter.meters.estimated_diameter_max) / 2;
-        console.log('Calculated average diameter:', avgDiameter);
         const diameterInput = document.getElementById('diameter');
-<<<<<<< HEAD
-        console.log('Diameter input element:', diameterInput);
-        
-        if (diameterInput) {
-            diameterInput.value = Math.round(avgDiameter);
-            diameterInput.min = Math.round(asteroid.estimated_diameter.meters.estimated_diameter_min);
-            diameterInput.max = Math.round(asteroid.estimated_diameter.meters.estimated_diameter_max);
-            
-            // Trigger input event to update visual elements
-            diameterInput.dispatchEvent(new Event('input', { bubbles: true }));
-            updateDiameter();
-            console.log('Updated diameter to:', avgDiameter);
-        } else {
-            console.error('Diameter input element not found!');
-        }
-    } else {
-        console.log('No diameter data available for asteroid');
-=======
         diameterInput.value = Math.round(avgDiameter);
         diameterInput.min = Math.round(asteroid.estimated_diameter.meters.estimated_diameter_min);
         diameterInput.max = Math.round(asteroid.estimated_diameter.meters.estimated_diameter_max);
         updateDiameter();
         console.log('Updated diameter to API value:', avgDiameter, 'm');
->>>>>>> 340be630
     }
     
     // Update velocity from close approach data (impactor-2025 style) - prioritize API data
@@ -2132,11 +1808,7 @@
         if (approach.relative_velocity && approach.relative_velocity.kilometers_per_second) {
             const velocityKmS = parseFloat(approach.relative_velocity.kilometers_per_second);
             const velocityMs = velocityKmS * 1000;
-            const velocityInput = document.getElementById('velocity');
-            velocityInput.value = Math.round(velocityMs);
-            
-            // Trigger input event to update visual elements
-            velocityInput.dispatchEvent(new Event('input', { bubbles: true }));
+            document.getElementById('velocity').value = Math.round(velocityMs);
             updateVelocity();
             console.log('Updated velocity to API value:', velocityKmS, 'km/s');
         }
@@ -2145,19 +1817,9 @@
     // Update impact angle based on orbital inclination (impactor-2025 style) - prioritize API data
     if (asteroid.orbital_data && asteroid.orbital_data.inclination) {
         const inclination = parseFloat(asteroid.orbital_data.inclination);
-<<<<<<< HEAD
-        // Convert orbital inclination to impact angle (simplified)
-        const estimatedAngle = Math.min(90, Math.max(10, Math.abs(inclination) + 15));
-        const angleInput = document.getElementById('angle');
-        angleInput.value = Math.round(estimatedAngle);
-        
-        // Trigger input event to update visual elements
-        angleInput.dispatchEvent(new Event('input', { bubbles: true }));
-=======
         // Convert orbital inclination to impact angle (more accurate)
         const estimatedAngle = Math.min(90, Math.max(15, Math.abs(inclination) + 20));
         document.getElementById('angle').value = Math.round(estimatedAngle);
->>>>>>> 340be630
         updateAngle();
         console.log('Updated angle to API-based value:', estimatedAngle, 'degrees');
     }
@@ -2175,9 +1837,6 @@
         } else {
             densitySelect.value = 'stony'; // Default to stony
         }
-        
-        // Trigger change event to update visual elements
-        densitySelect.dispatchEvent(new Event('change', { bubbles: true }));
         updateDensity();
         console.log('Updated density type to API-based value:', densitySelect.value, 'based on magnitude:', magnitude);
     }
@@ -2425,22 +2084,9 @@
 let loadedAsteroids = [];
 
 async function loadAsteroids() {
-    console.log('Loading asteroids...');
-    if (loadedAsteroids.length > 0) {
-        console.log('Asteroids already loaded:', loadedAsteroids.length);
-        return; // Already loaded
-    }
+    if (loadedAsteroids.length > 0) return; // Already loaded
     
     try {
-<<<<<<< HEAD
-        console.log('Fetching asteroids from API...');
-        const response = await fetch('/api/neo-feed?startDate=2024-01-01&endDate=2024-01-07');
-        if (response.ok) {
-            const data = await response.json();
-            console.log('API response:', data);
-            loadedAsteroids = data;
-            populateAsteroidSelect(data);
-=======
         console.log('Loading asteroids from API...');
         const response = await fetch('/api/neo-feed?startDate=2024-01-01&endDate=2024-01-07');
         if (response.ok) {
@@ -2479,18 +2125,14 @@
                 loadedAsteroids = getSampleAsteroids();
                 populateAsteroidSelect(loadedAsteroids);
             }
->>>>>>> 340be630
         } else {
-            console.log('API failed, using sample data');
             // Fallback to sample data
             loadedAsteroids = getSampleAsteroids();
-            console.log('Sample asteroids:', loadedAsteroids);
             populateAsteroidSelect(loadedAsteroids);
         }
     } catch (error) {
         console.error('Failed to load asteroids:', error);
         loadedAsteroids = getSampleAsteroids();
-        console.log('Using sample asteroids after error:', loadedAsteroids);
         populateAsteroidSelect(loadedAsteroids);
     }
 }
@@ -2570,13 +2212,8 @@
 }
 
 function populateAsteroidSelect(asteroids) {
-    console.log('Populating asteroid select with:', asteroids);
     const select = document.getElementById('asteroid-select');
-    console.log('Asteroid select element:', select);
-    if (!select) {
-        console.error('Asteroid select element not found!');
-        return;
-    }
+    if (!select) return;
     
     select.innerHTML = '<option value="">Choose an asteroid...</option>';
     
@@ -2591,10 +2228,7 @@
         
         option.textContent = `${asteroid.name} - ${diameter}m - ${velocity}km/s ${hazard}`;
         select.appendChild(option);
-        console.log('Added asteroid option:', asteroid.id, asteroid.name);
     });
-    
-    console.log('Asteroid select populated with', asteroids.length, 'options');
 }
 
 // Run simulation
@@ -2686,17 +2320,6 @@
         
         const peakGroundAcceleration = calculatePeakGroundAcceleration(seismicMagnitude, 10);
         
-<<<<<<< HEAD
-        // Create sample affected cities based on impact location
-        const sampleCities = generateAffectedCities(impactLat, impactLon, energy);
-        
-        // Calculate more realistic population and economic impact
-        const exposedPopulation = calculateExposedPopulation(energy, impactLat, impactLon);
-        const economicLoss = calculateEconomicLoss(energy, exposedPopulation);
-        const gdpPercentage = (economicLoss / 100e12) * 100; // World GDP ~100 trillion
-        
-        // Create results object with calculated values
-=======
         // Calculate additional impact effects using updated formulas
         const exposedPopulation = calculateExposedPopulation(impactLat, impactLon, crater.diameter, energy, angle);
         const blastRadius = calculateBlastRadius(energy, angle);
@@ -2705,27 +2328,15 @@
         const gdpImpactPercentage = calculateGDPImpactPercentage(economicImpact);
         
         // Create results object with all impactor-2025 fields
->>>>>>> 340be630
         const results = {
             // Basic impact parameters
             impact_energy_joules: energy,
             tnt_equivalent_megatons: tntEquivalent,
             crater_diameter_m: crater.diameter,
             crater_depth_m: crater.depth,
+            seismic_magnitude: seismicMagnitude,
             tsunami_height_m: tsunamiHeight,
             peak_ground_acceleration: peakGroundAcceleration,
-<<<<<<< HEAD
-            exposed_population: exposedPopulation,
-            affected_cities: sampleCities,
-            estimated_damage_usd: economicLoss,
-            total_economic_loss_usd: economicLoss,
-            gdp_impact_percentage: gdpPercentage,
-            uncertainty_bounds: {
-                crater_diameter: [crater.diameter * 0.8, crater.diameter * 1.2],
-                tsunami_height: tsunamiHeight ? [tsunamiHeight * 0.5, tsunamiHeight * 2.0] : [0, 0],
-                exposed_population: [exposedPopulation * 0.7, exposedPopulation * 1.3],
-                economic_damage: [economicLoss * 0.6, economicLoss * 1.4]
-=======
             
             // Population and cities
             exposed_population: exposedPopulation.total,
@@ -2747,7 +2358,6 @@
                 tsunami_height: tsunamiHeight ? [tsunamiHeight * 0.5, tsunamiHeight * 2.0] : [0, 0],
                 exposed_population: [exposedPopulation.total * 0.7, exposedPopulation.total * 1.3],
                 economic_damage: [economicImpact.totalDamage * 0.6, economicImpact.totalDamage * 1.4]
->>>>>>> 340be630
             }
         };
         
@@ -2818,17 +2428,6 @@
                 <div class="card-value">${formatDistance(results.crater_diameter_m)}</div>
                 <div class="card-subtitle">Depth: ${formatDistance(results.crater_depth_m)}</div>
             </div>
-<<<<<<< HEAD
-            
-            
-            ${results.tsunami_height_m ? `
-            <div class="outcome-card tsunami">
-                <div class="card-icon">🌊</div>
-                <div class="card-content">
-                    <h3>Tsunami Height</h3>
-                    <div class="card-value">${results.tsunami_height_m.toFixed(1)} m</div>
-                    <div class="card-subtitle">Maximum wave height</div>
-=======
         </div>
 
         <div class="outcome-card seismic">
@@ -2883,7 +2482,6 @@
                             ? `${results.gdp_impact_percentage?.toFixed(2) || 'N/A'}% of world GDP`
                             : 'USD')
                         : 'No significant damage expected'}
->>>>>>> 340be630
                 </div>
             </div>
         </div>
@@ -2920,135 +2518,6 @@
             </div>
         </div>
     `;
-    
-    // Display detailed impact metrics
-    displayDetailedImpactMetrics(results);
-}
-
-function displayDetailedImpactMetrics(results) {
-    const detailedMetricsContainer = document.getElementById('detailed-impact-metrics');
-    if (!detailedMetricsContainer) return;
-    
-    const formatNumber = (num, decimals = 1) => {
-        if (num === undefined || num === null || isNaN(num)) return 'N/A';
-        if (num >= 1e12) return `${(num / 1e12).toFixed(decimals)}T`;
-        if (num >= 1e9) return `${(num / 1e9).toFixed(decimals)}B`;
-        if (num >= 1e6) return `${(num / 1e6).toFixed(decimals)}M`;
-        if (num >= 1e3) return `${(num / 1e3).toFixed(decimals)}K`;
-        return num.toFixed(decimals);
-    };
-    
-    const formatDistance = (meters) => {
-        if (meters >= 1000) return `${(meters / 1000).toFixed(1)} km`;
-        return `${meters.toFixed(0)} m`;
-    };
-    
-    const formatEnergy = (joules) => {
-        if (joules >= 1e21) return `${(joules / 1e21).toFixed(1)} ZJ`;
-        if (joules >= 1e18) return `${(joules / 1e18).toFixed(1)} EJ`;
-        if (joules >= 1e15) return `${(joules / 1e15).toFixed(1)} PJ`;
-        return `${(joules / 1e12).toFixed(1)} TJ`;
-    };
-    
-    // Update impact energy card
-    document.getElementById('impact-energy-value').textContent = formatEnergy(results.impact_energy_joules);
-    document.getElementById('impact-energy-subtitle').textContent = `${formatNumber(results.tnt_equivalent_megatons)} MT TNT`;
-    
-    // Update crater diameter card
-    document.getElementById('crater-diameter-value').textContent = formatDistance(results.crater_diameter_m);
-    document.getElementById('crater-diameter-subtitle').textContent = `Depth: ${formatDistance(results.crater_depth_m)}`;
-    
-    
-    // Update exposed population card
-    const exposedPopulation = results.exposed_population || 0;
-    document.getElementById('exposed-population-value').textContent = exposedPopulation > 0 ? formatNumber(exposedPopulation, 0) : '—';
-    const affectedCitiesCount = results.affected_cities ? results.affected_cities.length : 0;
-    document.getElementById('exposed-population-subtitle').textContent = exposedPopulation > 0 ? 
-        `${affectedCitiesCount} cities affected` : 'No populated areas affected';
-    
-    // Update economic loss card
-    const economicLoss = results.estimated_damage_usd || results.total_economic_loss_usd || 0;
-    document.getElementById('economic-loss-value').textContent = economicLoss > 0 ? `$${formatNumber(economicLoss, 0)}` : '—';
-    const gdpPercentage = results.gdp_impact_percentage || 0;
-    document.getElementById('economic-loss-subtitle').textContent = economicLoss > 0 ? 
-        (gdpPercentage > 0 ? `${gdpPercentage.toFixed(2)}% of world GDP` : 'USD') : 'No significant damage expected';
-    
-    // Show the detailed metrics section
-    detailedMetricsContainer.style.display = 'block';
-    
-    // Display affected cities if available
-    displayAffectedCities(results.affected_cities);
-    
-    // Display uncertainty bounds if available
-    displayUncertaintyBounds(results.uncertainty_bounds);
-}
-
-function displayAffectedCities(affectedCities) {
-    const citiesSection = document.getElementById('affected-cities-section');
-    const citiesList = document.getElementById('affected-cities-list');
-    
-    if (!citiesSection || !citiesList) return;
-    
-    if (!affectedCities || affectedCities.length === 0) {
-        citiesSection.style.display = 'none';
-        return;
-    }
-    
-    const formatNumber = (num, decimals = 0) => {
-        if (num === undefined || num === null || isNaN(num)) return 'N/A';
-        if (num >= 1e6) return `${(num / 1e6).toFixed(decimals)}M`;
-        if (num >= 1e3) return `${(num / 1e3).toFixed(decimals)}K`;
-        return num.toFixed(decimals);
-    };
-    
-    citiesList.innerHTML = affectedCities.map(city => `
-        <div class="city-item">
-            <div class="city-name">${city.name || 'Unknown City'}</div>
-            <div class="city-details">
-                <div class="city-distance">${(city.distance_from_impact || city.distance || 0).toFixed(1)} km away</div>
-                <div class="city-exposure ${(city.exposure_level || city.exposureLevel || 'low').toLowerCase()}">
-                    ${city.exposure_level || city.exposureLevel || 'Low'} exposure
-                </div>
-                <div class="city-population">${formatNumber(city.population, 0)} people</div>
-            </div>
-        </div>
-    `).join('');
-    
-    citiesSection.style.display = 'block';
-}
-
-function displayUncertaintyBounds(uncertaintyBounds) {
-    const boundsSection = document.getElementById('uncertainty-bounds-section');
-    const boundsGrid = document.getElementById('uncertainty-bounds-grid');
-    
-    if (!boundsSection || !boundsGrid) return;
-    
-    if (!uncertaintyBounds || Object.keys(uncertaintyBounds).length === 0) {
-        boundsSection.style.display = 'none';
-        return;
-    }
-    
-    const formatNumber = (num, decimals = 1) => {
-        if (num === undefined || num === null || isNaN(num)) return 'N/A';
-        if (num >= 1e12) return `${(num / 1e12).toFixed(decimals)}T`;
-        if (num >= 1e9) return `${(num / 1e9).toFixed(decimals)}B`;
-        if (num >= 1e6) return `${(num / 1e6).toFixed(decimals)}M`;
-        if (num >= 1e3) return `${(num / 1e3).toFixed(decimals)}K`;
-        return num.toFixed(decimals);
-    };
-    
-    const formatLabel = (key) => {
-        return key.replace(/_/g, ' ').replace(/\b\w/g, c => c.toUpperCase());
-    };
-    
-    boundsGrid.innerHTML = Object.entries(uncertaintyBounds).map(([key, bounds]) => `
-        <div class="uncertainty-item">
-            <h4>${formatLabel(key)}</h4>
-            <div class="uncertainty-range">${formatNumber(bounds[0])} - ${formatNumber(bounds[1])}</div>
-        </div>
-    `).join('');
-    
-    boundsSection.style.display = 'block';
 }
 
 // ===== PREDICTION VISUALIZATION FUNCTIONS =====
@@ -3076,26 +2545,6 @@
             maxZoom: 19
         }).addTo(predictionMap);
         
-<<<<<<< HEAD
-        // Add impact marker
-        const impactMarker = L.marker([40.7128, -74.0060], {
-            icon: L.divIcon({
-                className: 'impact-marker',
-                html: '<div style="background-color: #ff0000; border-radius: 50%; width: 20px; height: 20px; border: 3px solid white; animation: pulse 2s infinite;"></div>',
-                iconSize: [20, 20]
-            })
-        }).addTo(predictionMap);
-        
-        impactMarker.bindPopup('<b>Impact Location</b><br>Lat: 40.7128°<br>Lon: -74.0060°');
-        
-        // Add impact circle (will be updated when simulation runs)
-        const impactCircle = L.circle([40.7128, -74.0060], {
-            color: '#ff0000',
-            fillColor: '#ff0000',
-            fillOpacity: 0.1,
-            radius: 100000 // Default 100km radius, will be updated during simulation
-        }).addTo(predictionMap);
-=======
         // Add click event listener for impact point selection (prevent duplicate listeners)
         if (!predictionMap._impactClickAdded) {
             predictionMap.on('click', function(e) {
@@ -3117,7 +2566,6 @@
             });
             predictionMap._impactClickAdded = true;
         }
->>>>>>> 340be630
         
         console.log('Prediction map initialized');
     } catch (error) {
@@ -3720,14 +3168,14 @@
         impactMarker.addTo(predictionMap);
         impactMarker.bindPopup(`<b>Impact Location</b><br>Lat: ${lat.toFixed(4)}°<br>Lon: ${lon.toFixed(4)}°`);
         
-        // Add impact circle based on energy (same calculation as affected cities)
-        if (results && results.impact_energy_joules) {
-            const radius = calculateImpactRadius(results.impact_energy_joules);
+        // Add impact circle based on crater diameter
+        if (results && results.crater_diameter_m) {
+            const radius = results.crater_diameter_m / 2; // Convert diameter to radius
             L.circle([lat, lon], {
                 color: '#ff0000',
                 fillColor: '#ff0000',
                 fillOpacity: 0.1,
-                radius: radius * 1000 // Convert km to meters for Leaflet
+                radius: radius
             }).addTo(predictionMap);
         }
     }
