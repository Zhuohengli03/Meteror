--- conflicted
+++ resolved
@@ -1592,7 +1592,6 @@
     .prediction-header h2 {
         font-size: 2rem;
     }
-<<<<<<< HEAD
     
     .impact-cards-grid {
         grid-template-columns: 1fr;
@@ -1656,7 +1655,6 @@
     .uncertainty-item {
         padding: 0.5rem;
     }
-=======
 }
 
 /* User Choice Reminder */
@@ -1861,5 +1859,4 @@
 .info-note small {
     color: #4A90E2;
     font-style: italic;
->>>>>>> 340be630
 }